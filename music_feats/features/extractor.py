from __future__ import division
import math
import librosa
import numpy as np
import scipy as sp
import matplotlib as mpl
import matplotlib.pyplot as plt
from music_feats import *

__all__ = ['rms',
           'zcr',
           'spectralCentroid',
           'spectralSpread',
           'CQT',
           'temporalEnvelope',
           'temporalFlatness',
           'chromagram',
           'tonality',
           'fluctuationPatterns',
           'fluctuationEntropy',
           'fluctuationFocus',
           'fluctuationCentroid',
           'MPS']

def rms(y, sr=44100, win_length=0.05, hop_length=None,
    pad=None, decomposition=True):
    '''
    Calculate root-mean-square energy from a time-series signal
<<<<<<< HEAD
    
    Parameters
    ----------
    y : np.ndarray [shape=(n,)]. 
        Time series to calculate the RMS of.
    sr : integer. 
        sampling rate of the audio file
    win_length : integer. 
        The frame length of the music time series
                (in s) to be considered.  Default 50 ms.
    hop_length : integer. 
        The amount of overlap between the frames
                (in samples).  Default is half the window length.
    pad : integer. 
        Amount which to pad by before frame decomposition.
    decomposition : boolean. 
        Whether or not to do a framewise analysis of the time series

    Returns
    -------
    float
        A float representing the root-mean-square of the time-series of
            the signal, if decomposition = 'False':

    numpy array
        representing the root-mean-square of the time-series of the signal 
            per frame, If decomposition = 'True'.

    Examples
    --------
    >>> # Load a file
    >>> y, sr = librosa.load('file.mp3')
    >>> # Calculate the RMS of a time-series
    >>> rms = extractor.rms(y, sr=sr,
            win_length=None, hop_length=512, decomposition='True')
=======
        :usage:
                >>> # Load a file
                >>> y, sr = librosa.load('file.mp3')
                >>> # Calculate the RMS of a time-series
                >>> rms = extractor.rms(y, sr=sr,
                        win_length=None, hop_length=512, decomposition='True')

        :parameters:
            - y : np.ndarray [shape=(n,)]. Time series to calculate the RMS of.
            - sr : integer. sampling rate of the audio file
            - win_length : integer. The frame length of the music time series
                           (in s) to be considered.  Default 50 ms.
            - hop_length : integer. The amount of overlap between the frames
                           (in s).  Default is half the window length.
            - pad : integer. Amount which to pad by before frame decomposition.
            - decomposition : boolean. Whether or not to do a framewise
                              analysis of the time series
>>>>>>> e1322edb

    '''
    if decomposition:
        if hop_length is None:
            hop_length = win_length/2
        win_length, hop_length = int(win_length*sr), int(hop_length*sr)
        return framewise(rms, y, win_length, hop_length,
            padAmt=pad, decomposition=False)
    else:
        return np.sqrt(np.sum(y**2)/len(y))


def zcr(y, sr=44100, p='second', d='one', n_fft=2048, hop_length=None,
        pad=None, decomposition=True): # win_length=0.05
    '''
    Calculate the zero-crossing rate from a time-series signal.               

    Parameters
    ----------            
    y : np.ndarray [shape=(n,)] 
        Time series of the audio file.
    sr : integer. 
        Sampling rate of the audio file.
    p : string
        Number of zero crossings either per 'second' or per 'sample'.
                  Default: 'second'.
    d : string
        Number of zero crossings from negative to positive (or
            equivalently positive to negative) only using d='one'
            (default) or both directions using d='both'.
    win_length : integer. 
        The frame length of the music time series
            (in s) to be considered.  Default 50 ms.
    hop_length : integer. 
        The amount of overlap between the frames
            (in samples).  Default is half the window length.
    decomposition : boolean. 
        Whether or not to do a framewise
            analysis of the time series

    Returns
    -------
    float        
        representing the zcr of the time-series of the signal, 
            if decomposition = 'False':
    numpy array
        representing the zcr of the time-series of the
            signal per frame, if decomposition = 'True':

    Notes
    -----
    >>> # Load a file
    >>> y, sr = librosa.load('file.mp3')
    >>> # Calculate a zero-crossing rate of the time-series of a
    >>> # signal
    >>> zcr = extractor.zcr(y, sr=sr, p='second', d='one',
                win_length=0.05, hop_length=None,
                decomposition='True')

    '''
    if decomposition:
        # win_length = sr * win_length
        if hop_length is None:
            # hop_length = int(win_length / 2)
            hop_length = int(n_fft / 2)
        return framewise(zcr, y, n_fft, hop_length, padAmt=pad,
                         sr=sr, p=p, d=d, decomposition=False) # win_length
    else:
        zcrate = y[1:] * y[:len(y)-1]
        # All zero crossings can be identified with a negative number
        # zcrate = sum(zcrate < 0) / len(y)
        zcrate = len(np.where(zcrate < 0)[0]) / len(y) # np.where() speed boost
        if p == 'second':
            zcrate = zcrate * sr
        if d == 'one':
            zcrate = zcrate / 2
        return zcrate


def spectralCentroid(y, sr=44100, n_fft=2048, hop_length=None,
                     toWin=True, pad=None, decomposition=True): #win_length=0.05
    '''
    Calculate the spectral centroid (mean) of a time-series signal. Commonly
    used as the brightness of a sound.

    Parameters
    ----------
    y : numpy array [shape=(n,)] 
        numpy array of time series to calculate the
                  spectral centroid of.
    sr : integer
        Sampling rate of the audio file. (Default = 22050)
    win_length : integer. 
        The frame length of the music time series (in s) to be considered.  
        Default 50 ms.
    hop_length : integer. 
        The amount of overlap between the frames
              (in samples).  Default is half the window length.
    decomposition: boolean. 
        Whether or not to do a framewise analysis of the time-series.

    Returns
    -------
    float
        representing the spectral centroid (mean) of the signal, 
            if decomposition=False:
    numpy array
        representing the spectral centroid of the signal
              per frame (window), if decomposition = True

    References
    ----------
    .. [1] Beauchamp J. W., Synthesis by Spectral Amplitude and
            'Brightness' Matching of Analyzed Musical Instrument Tones

    Examples
    --------
    >>> # Load a file
    >>> y, sr = librosa.load('file.mp3')
    >>> # Calculate the spectral centroid of a time-series
    >>> spectralCentroid = extractor.spectralCentroid(y,
                sr=sr, win_length=0.05, hop_length=None,
                decomposition=True)

    '''
    if decomposition:
        # win_length = sr * win_length
        if hop_length is None:
            hop_length = int(n_fft/2)
            # hop_length = int(win_length/2)
        return framewise(spectralCentroid, y, n_fft, hop_length,
                         toWin=toWin, padAmt=pad, sr=sr,
                         decomposition=False) #win_length
    else:
        Y = np.fft.fft(y)
        magns = np.abs(Y[:np.ceil(len(Y)/2)])
        # Calculate the frequency bin values
        freqs = np.fft.fftfreq(len(Y), 1/sr)[:np.ceil(len(Y)/2)]
        # freqs = np.linspace(0, 1, len(Y))[:len(Y)/2] * sr
        return np.dot(freqs, magns) / np.sum(magns)


def spectralSpread(y, sr=44100, n_fft=2048, hop_length=None,
                   toWin=True, pad=None, decomposition=True):
    '''
    Calculate the spectral spread of a time-series signal. 

    Parameters
    ----------
    y : numpy array [shape=(n,)] 
        a numpy array of time series to calculate the spectral spread of.
    sr : integer
        Sampling rate of the audio file. (Default = 22050)
    win_length : integer. 
        The frame length of the music time series
              (in s) to be considered.  Default 50 ms.
    hop_length : integer. 
        The amount of overlap between the frames
              (in s).  Default is half the window length.
    decomposition: boolean. 
        Whether or not to do a framewise analysis of the time series.

    Returns
    -------
    float
        representing the spectral spread (standard deviation) of
            the signal, if decomposition=False:
    numpy array
        representing the spectral spread of the signal per
            frame, if decomposition = True

    Examples
    --------
    >>> # Load a file
    >>> y, sr = librosa.load('file.mp3')
    >>> # Calculate the spectral spread of a time-series
    >>> spectralSpread = extractor.spectralSpread(y, sr=sr,
            win_length=0.05, hop_length=None, decomposition=True)

    '''
    if decomposition:
        if hop_length is None:
            hop_length = int(n_fft/2)
        return framewise(spectralSpread, y, n_fft, hop_length,
                         toWin=toWin, padAmt=pad, sr=sr,
                         decomposition=False)
    else:
        # Calculate the spectrum
        Y = np.fft.fft(y)
        magns = np.abs(Y[:np.ceil(len(Y))/2])
        # Calculate the frequency bin values
        freqs = np.fft.fftfreq(len(Y), 1/sr)
        # freqs = np.linspace(0, 1, len(Y)) * sr
        # Calculate SC
        SC = np.dot(freqs[:np.ceil(len(Y)/2)], magns) / np.sum(magns)
        scs = np.ones(len(Y))*SC
        # Calculate the squared deviation from the spectral centroid
        spread = (freqs - scs)**2
        return np.sqrt(np.dot(spread[:len(Y)/2], magns) / np.sum(magns))
        # bins_var = np.linspace(0,1,len(Y)) * sr - np.ones(len(Y)) * SC
        # bins_var = bins_var ** 2
        # temp = np.dot(bins_var[:len(Y)/2], abs(Y[:len(Y)/2]))
        # return (temp / np.sum(abs(Y[:len(Y)/2]))) ** 0.5

def spectralFlatness(y, sr=44100, n_fft=2048, hop_length=None,
                     toWin=True, pad=None, decomposition=True): # win_length=0.05
    '''
    Calculate the spectral flatness from a time-series signal

    Parameters
    ----------
    y : numpy array [shape=(n,)] 
        a numpy array of time series to calculate the
            spectral flatness of.
    sr : integer
        sampling rate of the audio file
    win_length : integer. 
        The frame length of the music time series
              (in s) to be considered.  Default 50 ms.
    hop_length : integer. 
        The amount of overlap between the frames
              (in s).  Default is half the window length.
    decomposition: boolean. 
        Whether or not to do a framewise analysis of the time series.

    Returns
    -------
    float
        representing the spectral flatness of the signal,
        if decomposition=False:
    numpy array
        representing the spectral flatness of the signal per frame,
        if decomposition = True

    Examples
    --------
    >>> # Load a file
    >>> y, sr = librosa.load('file.mp3')
    >>> # Calculate the spectral flatness of a time-series
    >>> spectralFlatness = extractor.spectralFlatness(y, sr=sr,
            win_length=0.05, hop_length=None, decomposition=True)

    '''
    if decomposition:
        # win_length = sr * win_length
        if hop_length is None:
            hop_length = int(n_fft/2)
            # hop_length = int(win_length/2)
        return framewise(spectralFlatness, y, n_fft, hop_length,
                         toWin=toWin, padAmt=pad, sr=sr,
                         decomposition=False) # win_length
    else:
        Y = np.fft.fft(y)
        Y_abs = abs(Y[:len(Y)/2])
        return sp.stats.mstats.gmean(Y_abs) / np.mean(Y_abs)

def CQT(y, sr=44100, cqt_hop=1024, seconds=2.0, n_bins=30, bins_per_octave=4, fmin=27.5,
        use_han=False):
    """
    Get the constant-q transform of the audio file. Takes ((seconds*sr)//cqt_hop) * cqt_hop
    sample long chunks of the audiofile before doing the cqt computation. Hop length between
    these chunks is frame_length - cqt_hop, where frame_length is the size of the chunks of the
    audiofile. These chunks are necessary because librosa's cqt function can only handle short
    duration audio files in a reasonable amount of time.

    Parameters
    ----------
    cqt_hop : integer. 
        The hop length between adjacent frames for when extracting
            the cqt feature.
    seconds : float. 
        The time window to intially chunk the audio file into before
            feeding into the librosa cqt function.
    n_bins : integer. 
        The number of cqt frequency bands to extract.
    bins_per_octave : interger. 
        The number of cqt frequency bands that comprise
            an octave. The number of octaves is n_bins/float(bins_per_octave).
    fmin : integer. 
        The lowest frequency in the range of frequencies covered by the constant
            q transform.
    use_han : boolean. 
        True, window each frame with a hanning window before extracting CQT.   

    Returns
    -------
    CQTlog : np.ndarray [shape=(n_bins, n)]
        The time series of the constant-q transform of the audio file.

    Notes
    -----
    As of 06/22/2016, librosa's util.frame() function already applies a hanning window.

    Examples
    --------
    >>> # Load a file
    >>> y, sr = librosa.load('file.mp3')
    >>> # Calculate the constant q transform of a time-series
    >>> CQTlog = extractor.CQT(y, sr=sr, ...)

    """
    frame_length = seconds * sr
    frame_length = (frame_length//cqt_hop) * cqt_hop
    frame_hop = frame_length - cqt_hop

    padded_y = np.append(y, np.zeros(frame_length))

    y_frames = librosa.util.frame(padded_y, frame_length=frame_length, hop_length=frame_hop)

    if use_han:
        han_win = signal.hanning(frame_length)

    CQT_frames = []
    for frame in range(y_frames.shape[1]):
        if not use_han:
            sig = y_frames[:, frame]
        else:
            sig = y_frames[:, frame] * han_win
        CQTf = np.abs(librosa.cqt(sig, sr=sr, n_bins=n_bins, hop_length=cqt_hop,
                                  bins_per_octave=bins_per_octave, fmin=fmin))
        CQT_frames.append(CQTf[:,1:-1])

    CQT = np.hstack(CQT_frames)
    CQTlog = librosa.logamplitude(CQT**2, ref_power=np.max)
    return CQTlog

def temporalEnvelope(y, sr=44100):
    '''
    Calculate the temporal envelope of the signal.

    Parameters
    ----------
    y : np.ndarray [shape=(n,)]. 
        Time series to calculate the temporal envelope of.
    sr : integer. 
        sampling rate of the audio file.

    Returns
    -------
    np.ndarray [shape=(n,1)]
        The time series of the temporal envelope of the audio file.

    Examples
    --------
    >>> # Load a file
    >>> y, sr = librosa.load('file.mp3')
    >>> # Calculate the temporal envelope of a time-series
    >>> tempEnv = extractor.temporalEnvelope(y, sr=sr)

    '''
    return np.abs(y)

def temporalFlatness(y, sr=44100, n_fft=2048, hop_length=None,
                     pad=None, decomposition=True): #win_length=0.05
    '''
    Calculate the temporal flatness from a time-series signal
        :usage:
                >>> # Load a file
                >>> y, sr = librosa.load('file.mp3')
                >>> # Calculate the temporal flatness of a time-series
                >>> temporalFlatness = extractor.temporalFlatness(y,
                                    sr=sr, win_length=0.05, hop_length=None,
                                    pad=None, decomposition=True)

        :returns:
            If decomposition = False:
            - A float representing the temporal flatness of the signal
            If decomposition = True:
            - A numpy array representing the temporal flatness of the signal
              per frame

    Parameters
    ----------
    y : numpy array [shape=(n,)] 
        a numpy array of time series to calculate the temporal flatness of.
    sr : integer
        Sampling rate of the audio file. 
    win_length : integer. 
        The frame length of the music time series
              (in s) to be considered.  Default 50 ms.
    hop_length : integer. 
        The amount of overlap between the frames
              (in s).  Default is half the window length.
    decomposition: boolean. 
        Whether or not to do a framewise analysis of the time series.

    Returns
    -------
    float
        representing the temporal flatness of
            the signal, if decomposition=False:
    numpy array
        representing the temporal flatness of the signal per
            frame, if decomposition = True

    Examples
    --------
    >>> # Load a file
    >>> y, sr = librosa.load('file.mp3')
    >>> # Calculate the temporal flatness of a time-series
    >>> temporalFlatness = extractor.temporalFlatness(y,
                sr=sr, win_length=0.05, hop_length=None,
                pad=None, decomposition=True)

    '''
    if decomposition:
        # win_length = sr * win_length
        if hop_length is None:
            # hop_length = int(win_length/2)
            hop_length = int(n_fft/2)
        return framewise(temporalFlatness, y, n_fft, hop_length,
                         padAmt=pad, sr=sr, decomposition=False) #win_length
    else:
        y_abs = np.abs(y)
        return sp.stats.mstats.gmean(y_abs) / np.mean(y_abs)

def chromagram(y=None, sr=44100, S=None,  norm=np.inf, n_fft=2048,
                hop_length=None, seconds=4, tuning=None,
                center=True, **kwargs):
    """
    Derivation of chromagram from librosa python package. Bins spectrogram
    on a larger frame size than it was originally calculated with.

    Parameters
    ----------
    y : numpy array [shape=(n,)] 
        a numpy array of time series to calculate the chromagram of.
        Default is none.
    sr : integer
        The sampling rate of the audio file. Default is 44100 Hz. 
    S : np.ndarray. 
        The spectrogram from which to calculate the chromagram. 
        Default is None (function calculates spectrogram first).
    norm : float or None. 
        Column-wise normalization. Default np.inf.
    n_fft : integer. 
        The window size with which to calculate
                the spectrogram. Default is 2048.
    hop_length : integer. 
        The amount of overlap between the frames. 
        Default is half-overlap.
    seconds : integer. 
        The amount of seconds to bin the spectrogram
            into before calculating the chromagram. Default is 4 seconds.
    tuning : float in '[-0.5, 0.5]' or None. 
            Deviation from A440; tuning in fractional bins. 
            Default is None (automatically estimated)
    center : boolean. 
        Whether or not to center the spectrogram
                before calculating the chromagram. Default is True.
    kwargs : array
        the arguments for librosa.filter.chroma()

    """

    n_chroma = 12 # defining variable for use below
    if hop_length is None:
        hop_length = int(n_fft / 2)
    if S is None:
        S = np.abs(librosa.stft(y, n_fft=n_fft, hop_length=hop_length))**2
    else:
        n_fft = 2 * (S.shape[0] - 1)

    if tuning is None:
        tuning = librosa.estimate_tuning(S=S, sr=sr, bins_per_octave=n_chroma)

    if 'A440' not in kwargs:
        kwargs['A440'] = 440.0 * 2.0**(float(tuning) / n_chroma)

    chromafb = librosa.filters.chroma(sr, n_fft, **kwargs)

    segment_length = sr * seconds / hop_length # n_fft??

    # make it a power of two
    segment_length = 2**prevPow(segment_length) #alt: nextPow()
    if center:
        npad = ((0,0), (int(segment_length/4), int(segment_length/4)))
        S = np.pad(S, npad, mode='reflect')
    num_segments = math.floor((S.shape[1] - segment_length) /
                                        (segment_length/2) + 1)

    bin_S = np.zeros((S.shape[0], num_segments))
    # Calculate binned chromagram
    for i in range(int(num_segments)):
        start, end = calculateStartEnd(segment_length / 2, segment_length, iterV=i)
        bin_S[:,i] = np.mean(S[:, start:end], axis=1)

    # Compute raw chroma
    raw_chroma = np.dot(chromafb, bin_S)

    # Compute normalization factor for each frame
    return librosa.util.normalize(raw_chroma, norm=norm, axis=0)


def tonality(y, sr=44100, profiles='gomez', n_fft=2048, hop_length=1024,
                seconds=4, center=True, use_librosa=True, full=False):
    '''
    Calculates the average correlation coefficients of different tonalities
    (key & mode)

    Parameters
    ----------
    y : np.ndarray [shape=(n,)] 
        Time series of the audio file
    sr : integer
        The sampling rate of the audio file. 
    profiles : string
        default is gomez. The key profiles to be used.
        Profiles available:
        - Gomez, 2006; Krumhansl, Cognitive Foundations of Pitch;
        Temperley The Krumhansl-Schmuckler Key-Finding Algorithm
        Revisted; Temperley, MIREX; Wei Chai MIT PhD Thesis
    n_fft : integer. 
        FFT window size for STFT
    hop_length : integer. 
        The amount of overlap between the frames
        of the STFT (in samples).  Default is half the window length.
    seconds : integer. 
       The bin width to bin the spectrogram with
        before calculating chroma. Number is rounded down to nearest
        power of 2. (Default is 4 seconds -> ~3 seconds)
   center : boolean. 
        For extractor.chromagram(). Whether or not to
        center the spectrogram before calculating the chromagram.
        Default is True.
    librosa : boolean. 
        Whether to use extractor.chromagram() or
        librosa.chromagram(). Default is True.
    full : boolean. 
        Whether or not to include cumulative information
        about the tonality (key + mode) for the full song

    Returns
    -------
    numpy array
        representing the key of the signal per frame
    numpy array
        representing the mode of the signal per frame
    numpy array
        with the average correlation values for major
        tonalities, if full = True
    numpy array 
        with the average correlation values for minor
        tonalities
    array 
        keys

    Examples
    --------
    >>> # Load a file
    >>> y, sr = librosa.load('file.mp3')
    >>> # Calculate key strength values and a time-series
        analysis of the tonality/modality
    >>> audio_keys, mode, major, minor, keys =
        extractor.tonality(y, sr=sr,
                profiles='gomez', n_fft=2048, hop_length=64,
                full=True)
    >>> audio_keys, mode = extractor.tonality(y, sr=sr,
                    profiles='gomez', n_fft=2048, hop_length=64,
                    full=False)

    '''

    major_prof, minor_prof = loadProfiles(name=profiles)
    keys = ['C','C#','D','D#','E','F','F#','G','G#','A','A#','B']
    if use_librosa:
        chroma = librosa.feature.chroma_stft(y=y, sr=sr, n_fft=n_fft,
                                        hop_length=hop_length)
    else:
        chroma = chromagram(y=y, sr=sr, n_fft=n_fft, hop_length=hop_length,
                            seconds=seconds, center=center)

    audio_keys, mode = [], []
    if full:
        major, minor = {}, {}
        for key in keys:
            major[key], minor[key] = 0, 0

    # Create the profile matrix
    prof = major_prof
    for i in range(1, 12):
        prof = np.vstack((prof, np.roll(major_prof, i)))
    for i in range(12):
        prof = np.vstack((prof, np.roll(minor_prof, i)))

    prev_key, prev_mode = '', ''
    for j in range(np.shape(chroma)[1]):
        # Calculate the correlation matrix with the profile matrix
        tmp = np.corrcoef(np.vstack((np.transpose(chroma[:, j]), prof)))
        outcomeMajor = tmp[0, 1:13]
        outcomeMinor = tmp[0, 13:]
        if full:
            for ind, key in enumerate(keys):
                major[key] += outcomeMajor[ind]
                minor[key] += outcomeMinor[ind]
        maxMajorind = np.argmax(outcomeMajor)
        maxMinorind = np.argmax(outcomeMinor)
        # Based on which correlation value was greater, append key/mode
        if outcomeMajor[maxMajorind] > outcomeMinor[maxMinorind]:
            mode.append('Major')
            audio_keys.append(keys[maxMajorind])
            prev_mode, prev_key = 'Major', keys[maxMajorind]
        elif outcomeMinor[maxMinorind] > outcomeMajor[maxMajorind]:
            mode.append('Minor')
            audio_keys.append(keys[maxMinorind])
            prev_mode, prev_key = 'Minor', keys[maxMinorind]
        else:
            # if neither larger, append previous key/mode
            mode.append(prev_mode)
            audio_keys.append(prev_key)

    if full:
        major_vals, minor_vals = [], []
        for key in keys:
            major_vals.append(major[key])
            minor_vals.append(minor[key])
        major_vals = np.array(major_vals)/np.shape(chroma)[1]
        minor_vals = np.array(minor_vals)/np.shape(chroma)[1]
        # normalize
        max_val = max(max(abs(major_vals)), max(abs(minor_vals)))
        major_vals = np.array(major_vals)/max_val
        minor_vals = np.array(minor_vals)/max_val
        return audio_keys, mode, major_vals, minor_vals, keys
    else:
        return audio_keys, mode


def fluctuationPatterns(y, sr=44100, n_fft=512, hop_length=512, mel_count=36,
                        seconds=3, band_num=12, max_freq=10, center=True,
                        padAmt=0.25, Pampalk=True, terhardt=False):
    '''
    Calculates the fluctuation patterns of the piece based on E. Pampalk's
    PhD thesis (2006).
        
    Parameters
    ----------
    y : np.ndarray [shape=(n,)] 
        Time series of the audio file
    sr : integer
        sampling rate of the audio file. Default 44100. 
    n_fft : integer. 
        FFT window size for librosa.feature.melspectrogram() [samples]
    hop_length : integer. 
        The amount of overlap [samples] between the frames for librosa.
        feature.melspectrogram(). Default issame values as n_fft.
    mel_count : integer. 
        The number of mel bands to consider when
        generating the melspectrogram. Default is 36 bands.
    seconds : integer. 
        The length of each segment when calculating
        the fluctuation patterns. Default is 3 seconds.
    band_num : integer. 
        The number of bands to consider when calculating
        the fluctuation patterns. The mel bands resulting from the initial
        melspectrogram will be combined together to get this many bands.
        Default is 12 bands.
    max_freq : integer. 
        The maximum modulation frequency to be considered.
        Default is 10 Hz.
    center : boolean. 
        Whether or not to center the signal. Default True.
    padAmt : float. 
        What factor of the segment_length to pad by.
        Will pad from left and from right by the same amount. Default is 0.25.
    Pampalk: boolean. 
        Whether to use Pampalk's algorithm straight from his
        thesis (i.e. with the hardcoded gaussian values) or to use an 
        alternate method involving a built-in gaussian filter. Default is
        using Pampalk's method.
    terhardt: boolean. 
        Whether or not to apply the Terhardt perception model
        (1979). Default is False.

    Returns
    -------
    np.ndarray[shape=(segment_num, band_num*resolution)]
         Fluctuation patterns. Each row is a segment in time
        (row 0 being first). Resolution is a value calculated
        in the function; it corresponds to the resolution of the
        modulation frequency domain (bin number between 0-max_freq Hz).
        Note the fluctuation patterns are encoded in vector format.

    Examples
    --------
    >>> # Load a file
    >>> y, sr = librosa.load('file.mp3')
    >>> # Calculate the fluctuation patterns
    >>> fluctuation_patterns = 
            extractor.fluctuationPatterns(y, sr=sr, n_fft=512,
                    hop_length=512, mel_count=12, seconds=3,
                    band_num=12, max_freq=10, Pampalk=True,
                    terhardt=False)

    '''

    # calculate log mel spectrogram
    S = librosa.feature.melspectrogram(y=y, sr=sr, n_fft=n_fft,
                            hop_length=hop_length, n_mels=mel_count)
    log_S = librosa.core.logamplitude(S, ref_power=np.max)

    # apply auditory perception weights
    # Terhardt perception model (1979)
    if terhardt == True:
        f = np.linspace(0, sr/n_fft, num=n_fft)[:n_fft/2 + 1]
        w = 3.64 * np.power(f, -0.8) - \
            6.5 * np.exp(-0.6 * np.power((f - 3.3), 2)) + \
            10**(-3)*np.power(f, 4)
        w = np.tile(w,(1,1))
        w[0,0]=0.0
        W = np.tile(np.transpose(w),(1,np.shape(log_S)[1]))
        W = np.dot(librosa.filters.mel(sr, n_fft, n_mels=mel_count), W)
        log_S = np.multiply(log_S,W)

    # calculate the segment length using the effective sampling rate
    # segment_length = sr * seconds / n_fft
    # TODO: verify accuracy of this calculation
    # I think this is the correct way to calculate the new effective sampling rate
    segment_length = sr * seconds / hop_length
    # make it a power of two
    segment_length = 2**prevPow(segment_length) #alt: nextPow()
    # pad to center signal
    if center:
        npad = ((0,0),
                (int(segment_length * padAmt), int(segment_length * padAmt)))
        log_S = np.pad(log_S, npad, mode='reflect')
    num_segments = math.floor((np.shape(log_S)[1] - segment_length) /
                                        (segment_length/2) + 1)
    # Calculate the number of frequency bins from 0 to maxfreq
    resolution = math.ceil(max_freq / (sr / n_fft) * segment_length)

    f = np.linspace(0, sr/n_fft, num=segment_length)
    tmp = 1 / (f[1:2+resolution] / 4 + 4 / f[1:2+resolution])
    flux = np.tile(tmp, (band_num, 1)) # band_num used to originally be 12: hardcode??

    # Creating filters following method in Pampalk PhD Thesis (2006)
    if Pampalk:
        vals = [0.05, 0.1, 0.25, 0.5, 1, 0.5, 0.25, 0.1, 0.05]
        filt_one = sp.signal.convolve2d(np.identity(band_num),
                                    np.tile(vals[::-1],(1,1)), mode='same')
        tmp = np.transpose(np.tile(np.sum(filt_one, axis=1),(1,1)))
        filt_one = np.divide(filt_one, np.tile(tmp, (1,band_num)))
        filt_two = sp.signal.convolve2d(np.identity(resolution),
                                    np.tile(vals[::-1],(1,1)), mode='same')
        tmp = np.transpose(np.tile(np.sum(filt_two, axis=1),(1,1)))
        filt_two = np.divide(filt_two, np.tile(tmp, (1,resolution)))

    t = np.zeros(mel_count)

    # Combine freq. bands of melspectrogram
    # Combine according to values from Pampalk Thesis (2006)
    step = np.concatenate((np.array([1,1,2,2,2,2,2,2]), np.arange(4,20)))
    cur_ind, i, curr = 0, 0, 0
    while cur_ind < mel_count and curr < band_num:
        t[cur_ind:cur_ind+step[i]] = curr
        cur_ind += step[i]
        curr += 1
        i += 1
    log_S_merged = np.zeros((band_num, np.shape(log_S)[1]))
    for i in range(band_num):
        log_S_merged[i, :] = np.sum(log_S[t==i,:], 0)

    # Initialize an array to hold the calculated fluctuation patterns
    all_fp = np.zeros((num_segments, band_num*resolution))
    # Calculate fluctuation patterns
    for i in range(int(num_segments)):
        # Calculate chunk start/end indices
        start, end = calculateStartEnd(segment_length / 2, segment_length, iterV=i)
        # start = (segment_length / 2) * i
        # end = segment_length + (segment_length / 2) * i
        Y = np.fft.fft(log_S_merged[:, int(start):int(end)],
                                    n=int(segment_length), axis=1)
        # Fluctuation perception weights, Fastl (1982)
        # Apply filters to smooth and emphasize major fluctuation contrasts
        Y2 = np.multiply(abs(Y[:,1:2+resolution]), flux)
        if Pampalk:
            Y2 = np.dot(filt_one, np.dot(abs(np.diff(Y2, n=1, axis=1)),filt_two))
        else:
            Y2 = abs(np.diff(Y2, n=1, axis=1))
            Y2 = sp.ndimage.filters.gaussian_filter(Y2, 2)
        # Store fluctuation patterns in vectorized format
        all_fp[i, :] = np.transpose(Y2.flatten())
    return all_fp

# TODO: verify if computation of fluctuation entropy is accurate
def fluctuationEntropy(y=None, sr=44100, all_fp=None, decomposition=True,
                        n_fft=512, hop_length=512, mel_count=36, seconds=3,
                        band_num=12, max_freq=10, Pampalk=True,
                        terhardt=False):
    '''
    Calculates the entropy of the fluctuation patterns of the audio piece.
    Based on computation from V. Alluri (2012) paper, with slight modification.
    Can calculate for either the median fluctuation pattern or for all
    fluctuation patterns.

    Parameters
    ----------
    y : np.ndarray [shape=(n,)] 
        Time series of the audio file. Default = None.
    sr : integer
        sampling rate of the audio file. Default 44100. 
    all_fp: np.ndarray[shape=(segment_num, band_num*resolution)]
        Output of fluctuation_patterns. Default None.
    decomposition: boolean. 
        Whether to only consider the median
        fluctuation pattern or all fluctuation patterns.
    n_fft : integer. 
        FFT window size for 
        librosa.feature.melspectrogram() [samples]. Default 512.
    hop_length : integer. 
        The amount of overlap [samples] between
        the frames for librosa.feature.melspectrogram(). Default is
        same values as n_fft. Default 512.
    mel_count : integer. 
        The number of mel bands to consider when
        generating the melspectrogram. Default is 36 bands.
    seconds : integer. 
        The length of each segment when calculating
        the fluctuation patterns. Default is 3 seconds.
    band_num : integer. 
        The number of bands to consider when calculating
        the fluctuation patterns. The mel bands resulting from the initial
        melspectrogram will be combined together to get this many bands.
        Default is 12 bands.
    max_freq : integer. 
        The maximum modulation frequency to be considered.
        Default is 10 Hz.
    Pampalk: boolean. 
        Whether to use Pampalk's algorithm straight from his
        thesis (i.e. with the hardcoded gaussian values) or to use an 
        alternate method involving a built-in gaussian filter. Default is
        using Pampalk's method.
    terhardt: boolean. 
        Whether or not to apply the Terhardt perception model
        (1979). Default is False.

    Returns
    -------
    np.ndarray[shape=(num_segments,)]
        if decomposition == True
    float
        if decomposition == False

    Examples
    --------
    >>> # Load a file
    >>> y, sr = librosa.load('file.mp3')
    >>> # Calculate the fluctuation entropy of an audiofile
    >>> fp_entropy = extractor.fluctuationEntropy(y, sr=sr,
            decomposition=True, n_fft=512, hop_length=512,
            mel_count=36, seconds=3, band_num=12, max_freq=10,
            Pampalk=True, terhardt=False)
    
    >>> # Load a file
    >>> y, sr = librosa.load('file.mp3')
    >>> fluctuation_patterns = 
            extractor.fluctuationPatterns(y, sr=sr)
    >>> # Calculate the fluctuation entropy from fp values
    >>> fp_entropy = 
            extractor.fluctuationEntropy(all_fp=fluctuation_patterns)

    '''
    if all_fp is None and y is None:
        print ('Invalid paramters: need either audio or fluctuation patterns')
    if all_fp is None:
        all_fp = fluctuationPatterns(y, sr=sr, n_fft=n_fft, hop_length=hop_length,
                        mel_count=mel_count, seconds=seconds, band_num=band_num,
                        max_freq=max_freq, Pampalk=Pampalk, terhardt=terhardt)
    # Make segment length a power of two; use same method as fluctuation patterns
    segment_length = 2**prevPow(sr * seconds / n_fft) # alt: nextPow()
    # Calculate the number of frequency bins from 0 to maxfreq
    resolution = math.ceil(max_freq / (sr / n_fft) * segment_length)

    if not decomposition:
        fp = np.median(all_fp,axis=0)
        fp = fp.reshape((band_num,resolution))
        fp = np.sum(fp,axis=0)/np.sum(np.sum(fp,axis=0))
        return -1 * np.dot(fp, np.log10(fp)) / log10(resolution)
    else:
        entropy_vals = np.zeros(np.shape(all_fp)[0]) #  int(num_segments)
        # Calculate fluctuation entropy for each frame
        for i in range(np.shape(all_fp)[0]):
            fp = all_fp[i,:].reshape((band_num,resolution))
            # Calculate a probability value for each fluctuation frequency
            fp = np.sum(fp, axis=0) / np.sum(np.sum(fp, axis=0))
            # Calculate entropy value
            entropy_vals[i] = -1 * np.dot(fp, np.log10(fp)) / np.log10(resolution)
        return entropy_vals

def fluctuationFocus(y=None, sr=44100, all_fp=None, n_fft=512, hop_length=512,
                        mel_count=36, seconds=3, band_num=12, max_freq=10,
                        Pampalk=True, terhardt=False, decomposition=True):
    '''
    Calculates the focus of the fluctuation patterns of the audio piece.
    Based on computation from E. Pampalk's PhD thesis (2006) paper.
    Can calculate for either the median fluctuation pattern or for all
    fluctuation patterns.

    Parameters
    ----------
    y : np.ndarray [shape=(n,)] 
        Time series of the audio file. Default = None.
    sr : integer
        sampling rate of the audio file. Default 44100. 
    all_fp: np.ndarray[shape=(segment_num, band_num*resolution)]
        Output of fluctuation_patterns. Default None.
    decomposition: boolean. 
        Whether to only consider the median
        fluctuation pattern or all fluctuation patterns.
    n_fft : integer. 
        FFT window size for 
        librosa.feature.melspectrogram() [samples]. Default 512.
    hop_length : integer. 
        The amount of overlap [samples] between
        the frames for librosa.feature.melspectrogram(). Default is
        same values as n_fft. Default 512.
    mel_count : integer. 
        The number of mel bands to consider when
        generating the melspectrogram. Default is 36 bands.
    seconds : integer. 
        The length of each segment when calculating
        the fluctuation patterns. Default is 3 seconds.
    band_num : integer. 
        The number of bands to consider when calculating
        the fluctuation patterns. The mel bands resulting from the initial
        melspectrogram will be combined together to get this many bands.
        Default is 12 bands.
    max_freq : integer. 
        The maximum modulation frequency to be considered.
        Default is 10 Hz.
    Pampalk: boolean. 
        Whether to use Pampalk's algorithm straight from his
        thesis (i.e. with the hardcoded gaussian values) or to use an 
        alternate method involving a built-in gaussian filter. Default is
        using Pampalk's method.
    terhardt: boolean. 
        Whether or not to apply the Terhardt perception model
        (1979). Default is False.

    Returns
    -------
    np.ndarray[shape=(num_segments,)]
        if decomposition == True
    float
        if decomposition == False

    Examples
    --------
    >>> # Load a file
    >>> y, sr = librosa.load('file.mp3')
    >>> # Calculate the fluctuation entropy of an audiofile
    >>> fp_focus = extractor.fluctuationFocus(y, sr=sr,
            decomposition=True, n_fft=512, hop_length=512,
            mel_count=36, seconds=3, band_num=12, max_freq=10,
            Pampalk=True, terhardt=False)
    
    >>> # Load a file
    >>> y, sr = librosa.load('file.mp3')
    >>> fluctuation_patterns = 
            extractor.fluctuationPatterns(y, sr=sr)
    >>> # Calculate the fluctuation entropy from fp values
    >>> fp_focus = 
            extractor.fluctuationEntropy(all_fp=fluctuation_patterns)

    '''
    if all_fp is None and y is None:
        print ('Invalid args: need either audio file or fluctuation patterns')
    if all_fp is None:
        all_fp = fluctuationPatterns(y, sr=sr, n_fft=n_fft, hop_length=hop_length,
                        mel_count=mel_count, seconds=seconds, band_num=band_num,
                        max_freq=max_freq, Pampalk=Pampalk, terhardt=terhardt)
    if not decomposition:
        fp = np.median(all_fp,axis=0)
        return np.mean(np.divide(fp, max(fp)))
    else:
        # Initialize array to hold results
        foci = np.zeros(np.shape(all_fp)[0]) #int(num_segments)
        for i in range(np.shape(all_fp)[0]):
            # Calculate focus value for each frame
            # Average normalized fluctuation value
            foci[i] = np.mean(np.divide(all_fp[i,:], max(all_fp[i,:])))
        return foci

def fluctuationCentroid(y=None, sr=44100, all_fp=None, n_fft=512,
                        hop_length=512, mel_count=36, seconds=3, band_num=12,
                        max_freq=10, Pampalk=True, terhardt=False,
                        decomposition=True):
    '''
    Calculates the centroid of the fluctuation patterns of the audio piece.
    Based on computation from E. Pampalk's PhD thesis (2006) paper.
    Can calculate for either the median fluctuation pattern or for all
    fluctuation patterns.

    Parameters
    ----------
    y : np.ndarray [shape=(n,)] 
        Time series of the audio file. Default = None.
    sr : integer
        sampling rate of the audio file. Default 44100. 
    all_fp: np.ndarray[shape=(segment_num, band_num*resolution)]
        Output of fluctuation_patterns. Default None.
    decomposition: boolean. 
        Whether to only consider the median
        fluctuation pattern or all fluctuation patterns.
    n_fft : integer. 
        FFT window size for 
        librosa.feature.melspectrogram() [samples]. Default 512.
    hop_length : integer. 
        The amount of overlap [samples] between
        the frames for librosa.feature.melspectrogram(). Default is
        same values as n_fft. Default 512.
    mel_count : integer. 
        The number of mel bands to consider when
        generating the melspectrogram. Default is 36 bands.
    seconds : integer. 
        The length of each segment when calculating
        the fluctuation patterns. Default is 3 seconds.
    band_num : integer. 
        The number of bands to consider when calculating
        the fluctuation patterns. The mel bands resulting from the initial
        melspectrogram will be combined together to get this many bands.
        Default is 12 bands.
    max_freq : integer. 
        The maximum modulation frequency to be considered.
        Default is 10 Hz.
    Pampalk: boolean. 
        Whether to use Pampalk's algorithm straight from his
        thesis (i.e. with the hardcoded gaussian values) or to use an 
        alternate method involving a built-in gaussian filter. Default is
        using Pampalk's method.
    terhardt: boolean. 
        Whether or not to apply the Terhardt perception model
        (1979). Default is False.

    Returns
    -------
    np.ndarray[shape=(num_segments,)]
        if decomposition == True
    float
        if decomposition == False

    Examples
    --------
    >>> # Load a file
    >>> y, sr = librosa.load('file.mp3')
    >>> # Calculate the fluctuation entropy of an audiofile
    >>> fp_centroid = extractor.fluctuationCentroid(y, sr=sr,
            decomposition=True, n_fft=512, hop_length=512,
            mel_count=36, seconds=3, band_num=12, max_freq=10,
            Pampalk=True, terhardt=False)
    
    >>> # Load a file
    >>> y, sr = librosa.load('file.mp3')
    >>> fluctuation_patterns = 
            extractor.fluctuationPatterns(y, sr=sr)
    >>> # Calculate the fluctuation entropy from fp values
    >>> fp_centroid = 
            extractor.fluctuationEntropy(all_fp=fluctuation_patterns)

    '''
    if all_fp is None and y is None:
        print ('Invalid args: need either audio file or fluctuation patterns')
    if all_fp is None:
        all_fp = fluctuationPatterns(y, sr=sr, n_fft=n_fft, hop_length=hop_length,
                        mel_count=mel_count, seconds=seconds, band_num=band_num,
                        max_freq=max_freq, Pampalk=Pampalk, terhardt=terhardt)
    # Make segment length a power of two; use same method as fluctuation patterns
    segment_length = 2**prevPow(sr * seconds / n_fft)  # alt: nextPow()
    # Calculate the number of frequency bins from 0 to maxfreq
    resolution = math.ceil(max_freq / (sr / n_fft) * segment_length)

    if not decomposition:
        fp = np.median(all_fp,axis=0)
        fp = fp.reshape((band_num,resolution))
        return np.dot(np.sum(fp,axis=0),np.arange(resolution)) / np.sum(fp)
    else:
        # Initialize array to hold results
        centroids = np.zeros(np.shape(all_fp)[0]) #int(num_segments)
        for i in range(np.shape(all_fp)[0]):
            fp = all_fp[i,:].reshape((band_num,resolution))
            # Calculate the fluctuation pattern centroid (center of mass)
            centroids[i] = np.dot(np.sum(fp,axis=0),np.arange(resolution)) \
                                    / np.sum(fp)
        return centroids

def MPS():
    pass<|MERGE_RESOLUTION|>--- conflicted
+++ resolved
@@ -26,7 +26,6 @@
     pad=None, decomposition=True):
     '''
     Calculate root-mean-square energy from a time-series signal
-<<<<<<< HEAD
     
     Parameters
     ----------
@@ -62,25 +61,6 @@
     >>> # Calculate the RMS of a time-series
     >>> rms = extractor.rms(y, sr=sr,
             win_length=None, hop_length=512, decomposition='True')
-=======
-        :usage:
-                >>> # Load a file
-                >>> y, sr = librosa.load('file.mp3')
-                >>> # Calculate the RMS of a time-series
-                >>> rms = extractor.rms(y, sr=sr,
-                        win_length=None, hop_length=512, decomposition='True')
-
-        :parameters:
-            - y : np.ndarray [shape=(n,)]. Time series to calculate the RMS of.
-            - sr : integer. sampling rate of the audio file
-            - win_length : integer. The frame length of the music time series
-                           (in s) to be considered.  Default 50 ms.
-            - hop_length : integer. The amount of overlap between the frames
-                           (in s).  Default is half the window length.
-            - pad : integer. Amount which to pad by before frame decomposition.
-            - decomposition : boolean. Whether or not to do a framewise
-                              analysis of the time series
->>>>>>> e1322edb
 
     '''
     if decomposition:
