from __future__ import division
import librosa
import numpy as np
<<<<<<< HEAD
import music_feats
from music_feats.features import extractor
from music_feats.utils import *
=======
from music_feats.features import extractor
from music_feats.features.util.utils import *
>>>>>>> 9e177907

__all__ = ['Features']

class Features(object):

    def __init__(self, audiofile, TR=2.0045, n_fft=2048, sr=44100, pad=None):
        """
        Initializes a Features object that can be used to extract desired
        acoustic features from the provided audiofile.

        Parameters
        ----------
        audiofile : .wav file 
            .wav file to associate with this feature
            generator object.
        TR : float. 
            The TR length used for the fMRI scans.
            Default is 2.0045 seconds.
        n_fft : integer. 
            The windowing length to be used for feature
            extraction. Default is 2048 samples.
        sr : integer. 
            The sampling rate to be used.
            Default is 44100 Hz.
        pad : integer. 
            How much to pad the audio file by before
            extracting features. Default is half n_fft value.

        """
        self.audiofile = audiofile
        (self.audio, self.sr) = self.load_audio(sr=sr)

        self.n_fft = n_fft
        self.TR = TR
        self.all_features = {}
        self.featureParams = {}
        self.featureDim = {}
        if pad is None:
            pad = int(n_fft / 2)
        self.pad = pad

    def load_audio(self, sr=44100):
        """
        Load the audio file using librosa's load function.
        
        Parameters
        ----------
        sr : integer. 
            Sampling rate to be used.
            Default is 44100 Hz.

        """
        return librosa.load(self.audiofile, sr=sr)

    def saveFeatures(self):
        """
        Returns the extracted features to be saved by user.
        
        Returns
        -------
        all_features : dict. 
            Dictionary of extracted features.
        featureParams : dict. 
            Dictionary of paramters used to
            extract features.
        featureDim : dict. 
            Dictionary of the dimensions of the
            extracted features.

        """
        return self.all_features, self.featureParams, self.featureDim

    def insertFeature(self, val, ft, hop_length, full=False):
        """
        Inserts a feature into the data structure storing all of the extracted
        features. Also inserts the feature dimension into a separate dictionary.
        
        Parameters
        ----------
        val : np.ndarray. 
            Extracted feature value
        ft : string. 
            Feature name
        hop_length : integer. 
            The hop_length used when extracting
            the feature.
        full : boolean. 
            Whether or not it is a time-series/windowed
            analysis. Default is False.

        """
        if not full:
            val = np.tile(val, (1,1))
            self.featureDim[ft] = val.shape
        self.all_features[ft] = val

    def returnFeature(self, feature):
        """
        Returns the value of an extracted feature.
        
        Parameters
        ----------
        feature : string. 
            The feature of interest.

        """
        return self.all_features[feature]

    def returnFeatureDim(self, feature):
        """
        Returns the dimension of an extracted feature.
        
        Parameters
        ----------
        feature : string. 
            The feature of interest.

        """
        return self.featureDim[feature]

    def returnParams(self, feature):
        """
        Returns the parameters used to extract the feature.
        
        Parameters
        ----------
        feature: string. 
            Return the extraction parameters
            of this feature.

        """
        return self.featureParams[feature]

    def featureExists(self, f):
        """
        Returns whether or not a feature exists.
        
        Parameters
        ----------
        f : string. 
            Which feature to check existance of.

        """
        return (f in self.all_features)

    def extractedFeatures(self):
        """
        Returns a list of all extracted features.
        
        Returns
        -------
            list of features extracted

        """
        return self.all_features.keys()

    def insertExtractionParameters(self, feature, params):
        """
        Inserts the set of extraction parameters used for this feature into the
<<<<<<< HEAD
        featureParams dictionary 
        
        Parameters
        ----------
        feature : string. 
            The feature whose extraction parameters
            we are inserting.
        params: dctionary 
            each extraction parameter should be treated as a
=======
        featureParams dictionary
            :parameters:
                - feature : string. The feature whose extraction parameters
                                    we are inserting.
                - kwargs: each extraction parameter should be treated as a
>>>>>>> 9e177907
                          parameter of the function.
        
        Examples
        --------
        >>> insertExtractionParameters('RMS', n_fft=n_fft, hop_length=hop_length)

        """
        params['sr'] = self.sr
        params['audio_len_samples'] = len(self.audio)
<<<<<<< HEAD
        self.featureParams[feature] = params    
=======
        self.featureParams[feature] = params
>>>>>>> 9e177907

    ### LOUDNESS FEATURES ###
    def rms(self, use_librosa=False, decomposition=True, hop_length=None,
            n_fft=None):
        """
        Get the root mean square (RMS) energy feature.
        
        Parameters
        ----------
        use_librosa : boolean. 
            Whether to use librosa or extractor
            feature extraction function. Default False.
        decomposition : boolean. 
            Whether to look at a time-series or
            an overall root mean square analysis of the piece.
        win_length : float. 
            Window length for the frames in the
            time series analysis. [seconds]. Default is 0.05 s.
        hop_length : float. 
            Hop length (i.e. overlap) between the
            frames in the time series analysis [samples].
            Default is half-overlap.
        n_fft : integer. 
            The window length [samples].
            Default 2048 [samples].

        """

        if n_fft is None:
            n_fft = self.n_fft
        if hop_length is None:
            hop_length = int(n_fft / 2)
        if use_librosa:
            tmp = librosa.feature.rmse(self.audio, n_fft=n_fft,
                                        hop_length=hop_length)
            self.insertFeature(tmp, 'RMS', hop_length, full=False)
            self.insertExtractionParameters('RMS',
                                            dict(n_fft=n_fft, librosa=use_librosa,
                                            hop_length=hop_length, decomposition=True))
        else:
            tmp = extractor.rms(self.audio, sr=self.sr, n_fft=n_fft, hop_length=hop_length,
                                        pad=self.pad, decomposition=decomposition)
            self.insertFeature(tmp, 'RMS', hop_length, full=not decomposition)
            self.insertExtractionParameters('RMS',
                                            dict(n_fft=n_fft, hop_length=hop_length,
                                            pad=self.pad, decomposition=decomposition,
                                            librosa=use_librosa))
        return tmp

    def temporalEnvelope(self):
        """
        Get temporal amplitude feature.
        """

        self.all_features['temporalEnv'] = \
                            extractor.temporalEnvelope(self.audio)
<<<<<<< HEAD
        
=======

>>>>>>> 9e177907
        self.insertExtractionParameters('temporalEnv', dict(librosa=False))
        return self.all_features['temporalEnv']

    def temporalFlatness(self, n_fft=None, hop_length=None,
                            decomposition=True):
        """
        Get temporal flatness feature.
        
        Parameters
        ----------
        n_fft : integer. 
            The window length [samples].
            Default 2048 [samples].
        hop_length : float. 
            Hop length (i.e. overlap) between the
            frames in the time series analysis [samples].
            Default is half-overlap.
        decomposition : boolean. 
            Whether to look at a time-series or
            an overall root mean square analysis of the piece.

        """
        if n_fft is None:
            n_fft = self.n_fft
        if hop_length is None:
            hop_length = int(self.n_fft / 2)

        tmp = \
            extractor.temporalFlatness(self.audio, sr=self.sr,
                n_fft=n_fft, hop_length=hop_length, pad=self.pad,
                decomposition=decomposition)

        self.insertFeature(tmp, 'temporalFlatness', hop_length, full=not decomposition)
        self.insertExtractionParameters('temporalFlatness',
                                        dict(hop_length=hop_length,
                                        pad=self.pad, n_fft=n_fft,
                                        decomposition=decomposition, librosa=False))
        return tmp

    ### TIMBRAL FEATURES ###
    def zcr(self, use_librosa=False, decomposition=True, p='second', d='one',
            hop_length=None, n_fft=None):
        """
        Get the zero crossing rate feature.
        
        Parameters
        ----------
        use_librosa : boolean. 
            Whether to use librosa or extractor
            feature extraction function. Default False.
        decomposition : boolean. 
            Whether to look at a time-series or
            an overall root mean square analysis of the piece.
        p : boolean. 
            p='second' or p='sample'. Calculate zero crossing
            rate per these two units of time. Default is 'second'.
        d : boolean. 
            d='one' or d='both'. Calculate zero crossing rate
            from one direction or both directions of approach to x-axis.
            Default is 'one'
        n_fft : integer. 
            The window length [samples].
            Default 2048 [samples].
        hop_length : float. 
            Hop length (i.e. overlap) between the
            frames in the time series analysis [samples].
            Default is half-overlap.
        n_fft : integer. 
            The window length [samples]. For using with
            librosa. Default 2048 [samples].

        """

        if n_fft is None:
            n_fft = self.n_fft
        if hop_length is None:
            hop_length = int(n_fft / 2)

        if use_librosa:
            tmp = librosa.feature.zero_crossing_rate(self.audio,
                                    n_fft=n_fft, hop_length=hop_length)
            self.insertFeature(tmp, 'ZCR', hop_length, full=False)
            self.insertExtractionParameters('ZCR',
                                            dict(n_fft=n_fft, hop_length=hop_length,
                                            librosa=use_librosa, decomposition=True))
        else:
            tmp = extractor.zcr(self.audio, sr=self.sr, p=p,
                        d=d, n_fft=n_fft, hop_length=hop_length,
                        pad=self.pad, decomposition=decomposition)
            self.insertFeature(tmp, 'ZCR', hop_length, full=not decomposition)
            self.insertExtractionParameters('ZCR',
                                            dict(hop_length=hop_length,
<<<<<<< HEAD
                                            decomposition=decomposition, 
                                            n_fft=n_fft, per=p, direction=d,
                                            pad=self.pad, librosa=use_librosa))
=======
											decomposition=decomposition,
											n_fft=n_fft, per=p, direction=d,
											pad=self.pad, librosa=use_librosa))
>>>>>>> 9e177907
        return tmp

    # SPECTRAL FEATURES #
    def spectralCentroid(self, use_librosa=False, decomposition=True,
                        n_fft=None, hop_length=None):
        """
        Get spectral centroid feature.
        
        Parameters
        ----------
        use_librosa : boolean. 
            Whether to use librosa or extractor
            feature extraction function. Default False.
        decomposition : boolean. 
            Whether to look at a time-series or
            an overall root mean square analysis of the piece.
        n_fft : integer. 
            The window length [samples]. For using with
            librosa. Default 2048 [samples].
        win_length : float. 
            Window length for the frames in the
            time series analysis. [seconds]. Default is 0.05 s.
        hop_length : float. 
            Hop length (i.e. overlap) between the
            frames in the time series analysis [samples].
            Default is half-overlap.

        """

        if n_fft is None:
            n_fft = self.n_fft
        if hop_length is None:
            hop_length = int(n_fft / 2)

        if use_librosa:
            tmp = librosa.feature.spectral_centroid(y=self.audio,
                        sr=self.sr, n_fft=n_fft, hop_length=hop_length)
            self.insertFeature(tmp, 'spectralCentroid', hop_length, full=False)
            self.insertExtractionParameters('spectralCentroid',
                                            dict(hop_length=hop_length,
                                            n_fft=n_fft, librosa=use_librosa,
                                            decomposition=True))
        else:
            tmp = extractor.spectralCentroid(self.audio, sr=self.sr,
                            n_fft=n_fft, hop_length=hop_length,
                            pad=self.pad, decomposition=decomposition)
            self.insertFeature(tmp, 'spectralCentroid', hop_length, full=not decomposition)
            self.insertExtractionParameters('spectralCentroid',
                                            dict(hop_length=hop_length,
                                            n_fft=n_fft, pad=self.pad,
                                            decomposition=decomposition, librosa=use_librosa))
        return tmp

    def spectralSpread(self, use_librosa=False, decomposition=True,
                       hop_length=None, n_fft=None):
        """
        Get spectral spread/bandwidth feature.
        
        Parameters
        ----------
        use_librosa : boolean. 
            Whether to use librosa or extractor
            feature extraction function. Default False.
        decomposition : boolean. 
            Whether to look at a time-series or
            an overall root mean square analysis of the piece.
        win_length : float. 
            Window length for the frames in the
            time series analysis. [seconds]. Default is 0.05 s.
        hop_length : float. 
            Hop length (i.e. overlap) between the
            frames in the time series analysis [samples].
            Default is half-overlap.
        n_fft : integer. 
            The window length [samples]. For using with
            librosa. Default 2048 [samples].

        """

        if n_fft is None:
            n_fft = self.n_fft
        if hop_length is None:
            hop_length = int(n_fft / 2)
        if use_librosa:
            tmp = librosa.feature.spectral_bandwidth(y=self.audio,
                            sr=self.sr, n_fft=n_fft, hop_length=hop_length)
            self.insertFeature(tmp, 'spectralSpread', hop_length, full=False)
            self.insertExtractionParameters('spectralSpread',
                                            dict(hop_length=hop_length,
                                            n_fft=n_fft, librosa=use_librosa,
                                            decomposition=True))
        else:
            tmp = extractor.spectralSpread(self.audio,
                            sr=self.sr, n_fft=n_fft,
                            hop_length=hop_length, pad=self.pad,
                            decomposition=decomposition)
            self.insertFeature(tmp, 'spectralSpread', hop_length, full=not decomposition)
            self.insertExtractionParameters('spectralSpread',
                                            dict(hop_length=hop_length,
                                            n_fft=n_fft, librosa=use_librosa,
                                            decomposition=decomposition, pad=self.pad))
        return tmp

    def spectralFlatness(self, decomposition=True, n_fft=None,
                            hop_length=None): #win_length=None
        """
        Get spectral flatness feature.
        
        Parameters
        ----------
        decomposition : boolean. 
            Whether to look at a time-series or
            an overall root mean square analysis of the piece.
        win_length : float. 
            Window length for the frames in the
            time series analysis. [seconds]. Default is 0.05 s.
        hop_length : float. 
            Hop length (i.e. overlap) between the
            frames in the time series analysis [samples].
            Default is half-overlap.

        """
        if n_fft is None:
            n_fft = self.n_fft
        # if win_length is None:
        #     win_length = self.n_fft / self.sr
        if hop_length is None:
            hop_length = int(self.n_fft / 2)

        tmp = extractor.spectralFlatness(self.audio, sr=self.sr,
                            n_fft=n_fft, hop_length=hop_length,
                            pad=self.pad, decomposition=decomposition) # win_length=win_length,

        self.insertFeature(tmp, 'spectralFlatness', hop_length, full=not decomposition)
        self.insertExtractionParameters('spectralFlatness',
                                        dict(hop_length=hop_length,
                                        n_fft=n_fft, pad=self.pad,
                                        decomposition=decomposition, librosa=False)) # win_length=win_length
        return tmp

    def spectralContrast(self, n_fft=None, hop_length=None, fmin=200.0,
                                n_bands=6, linear=False):
        """
        Get spectral contrast feature.
        
        Parameters
        ----------
        n_fft : integer. 
            The window length [samples]. For using with
            librosa. Default 2048 [samples].
        hop_length : integer. 
            Hop length (i.e. overlap) between the
            frames in the time series analysis [samples].
            Default is 1024 [samples].
        fmin : float. 
            Frequency cutoff for the first bin `[0, fmin]`.
            Default 200.0.
        n_bands : integer. 
            Number of frequency bands. Default 6.
        linear : boolean. 
            If `True`, return the linear difference of
            magnitudes. If `False`, return the logarithmic difference.
            Default is False.
            
        """

        if n_fft is None:
            n_fft = int(self.n_fft)
        if hop_length is None:
            hop_length = int(n_fft / 2)
        tmp = librosa.feature.spectral_contrast(y=self.audio, sr=self.sr,
                        n_fft=n_fft, hop_length=hop_length,
                        fmin=fmin, n_bands=n_bands, linear=linear)
        self.insertFeature(tmp, 'spectralContrast', hop_length, full=False)
        self.insertExtractionParameters('spectralContrast',
                                        dict(hop_length=hop_length,
                                        n_fft=n_fft, fmin=fmin, n_bands=n_bands,
                                        band_diff_linear=linear, band_diff_log=not linear,
                                        decomposition=True, librosa=True))
        return tmp

    def spectralRolloff(self, n_fft=None, hop_length=None, roll_percent=0.85):
        """ Get spectral rollof feature.

        Parameters
        ----------
        n_fft : int 
            The window length [samples]. For using with librosa. Default 2048 [samples].
        hop_length : int
            Hop length (i.e. overlap) between the frames in the time series analysis [samples].
            Default is 1024 [samples].
        roll_percent : float. 
            Roll-off percentage (between 0 and 1). Default is 0.85.

        Returns
        -------
        tmp

        """
        if n_fft is None:
            n_fft = self.n_fft
        if hop_length is None:
            hop_length = int(n_fft / 2)
        tmp = librosa.feature.spectral_rolloff(y=self.audio,
                        sr=self.sr, n_fft=n_fft, hop_length=hop_length,
                        roll_percent=roll_percent)
        self.insertFeature(tmp, 'spectralRolloff', hop_length, full=False)
        self.insertExtractionParameters('spectralRolloff',
                                        dict(hop_length=hop_length,
                                        n_fft=n_fft, roll_percent=roll_percent,
                                        librosa=True, decomposition=True))
        return tmp

    def mfcc(self, n_mfcc=20, n_fft=None, hop_length=None):
        """ Get the mel-frequency cepstral coefficients.

        Parameters
        ----------
        n_mfcc : int
            Number of MFCCs to return.
        n_fft : int
            Window size in [samples].Default is self.n_fft.
        hop_length : int
            Overlap amount in [samples]. Default is half overlap.

        Returns
        -------
        tmp
        """

        if n_fft is None:
            n_fft = self.n_fft
        if hop_length is None:
            hop_length = int(n_fft / 2)
        tmp  = librosa.feature.mfcc(y=self.audio,
                sr=self.sr, n_mfcc=n_mfcc, n_fft=n_fft, hop_length=hop_length)
        self.insertFeature(tmp, 'MFCC', hop_length, full=False)
        self.insertExtractionParameters('MFCC',
                                        dict(hop_length=hop_length, n_fft=n_fft,
                                        decomposition=True, n_mfcc=n_mfcc, librosa=True))
        return tmp

    def melspectrogram(self, dB=True, n_fft=None, hop_length=None, n_mels=128):
        """Get the melspectrogram of the audiofile

        Parameters
        ----------
        n_fft : int
            The window length [samples]. For using with librosa. Default 2048 [samples].
        dB : bool
            Whether or not to output in log (dB) scale. Default is True.
        hop_length : int
            Hop length (i.e. overlap) between the frames in the time series analysis [samples].
            Default is 1024 [samples].
        n_mels : int
            Number of mel frequency bands. Default is 128.
        Returns
        -------
        tmp

        """

        if n_fft is None:
            n_fft = self.n_fft
        if hop_length is None:
            hop_length = int(n_fft / 2)
        tmp = librosa.feature.melspectrogram(y=self.audio, sr=self.sr,
                n_fft=n_fft, hop_length=hop_length, n_mels=n_mels)
        if dB:
            tmp = librosa.logamplitude(tmp, ref_power=np.max)
        self.insertFeature(tmp, 'MELSPECT', hop_length, full=False)
        self.insertExtractionParameters('MELSPECT',
                                      dict(dB=dB, hop_length=hop_length,
                                      n_fft=n_fft, n_mels=n_mels, librosa=True,
                                      decomposition=True))
        return tmp

    def stft(self, dB=True, n_fft=None, hop_length=None):
<<<<<<< HEAD
        """Get the STFT of the audio file.

        Parameters
        ----------
        dB : bool
            Whether or not to output power spectrogram. Default is True.
        n_fft : int
            The window length [samples]. For using with librosa. Default 2048 [samples]. 
        hop_length : int
            The amount of overlap between windows in [samples]. Default is half overlap.
=======
        """
        Get the STFT of the audio file.
        :parameters:
            - dB : boolean. Whether or not to output power spectrogram.
                Default is True.
            - n_fft : integer. The window length [samples]. For using with
                librosa. Default 2048 [samples].
            - hop_length : integer. The amount of overlap between windows.
                in [samples]. Default is half overlap.
        """
>>>>>>> 9e177907

        Returns
        -------
        tmp
        
        """
        if n_fft is None:
            n_fft = self.n_fft
        if hop_length is None:
            hop_length = int(n_fft / 2)
        S = librosa.core.stft(self.audio, n_fft=n_fft, hop_length=hop_length)
        if dB:
            S = librosa.logamplitude(np.abs(S)**2, ref_power=np.max)
        self.insertFeature(S, 'S', hop_length, full=False)
        self.insertExtractionParameters('S',
                                        dict(dB=dB, hop_length=hop_length, n_fft=n_fft,
                                        librosa=True, decomposition=True))
        return S

    def CQT(self, cqt_hop=None, seconds=2.0, n_bins=30, bins_per_octave=4, fmin=27.5,
            use_han=False):
        """Get the constant-q transform of the audio file.

        Parameters
        ----------
        cqt_hop : int
            The hop length between adjacent frames for when extracting the cqt feature.
        seconds : float
            The time window to intially chunk the audio file into before
            feeding into the librosa cqt function.
        n_bins : int
            The number of cqt frequency bands to extract.
        bins_per_octave : int
            The number of cqt frequency bands that comprise
            an octave. The number of octaves is n_bins/float(bins_per_octave).
        fmin : int
            The lowest frequency in the range of frequencies covered by the constant
            q transform.
        use_han : bool
            True, window each frame with a hanning window before extracting CQT.
            
        Notes
        -------
        As of 06/22/2016, librosa's util.frame() function already applies a hanning window.

        Returns
        -------
        tmp
        
        """
        # cqt hop length needs to ~1024/44100 seconds by default; varies by sampling rate
        if cqt_hop is None:
            cqt_hop = 2**(prevPow((1024/44100)*self.sr))
        CQTlog = extractor.CQT(self.audio, sr=self.sr, cqt_hop=cqt_hop, seconds=seconds, n_bins=n_bins,
                               bins_per_octave=bins_per_octave, fmin=fmin, use_han=use_han)
        self.insertFeature(CQTlog, 'CQT', cqt_hop, full=False)
        self.insertExtractionParameters('CQT',
                                        dict(cqt_hop=cqt_hop, frame_seconds=seconds, n_bins=n_bins,
                                        bins_per_octave=bins_per_octave, fmin=fmin, librosa=True,
                                        decomposition=True, use_han=use_han))
        return CQTlog
<<<<<<< HEAD
                
=======

>>>>>>> 9e177907
    ### TONAL FEATURES ###
    def chromagram(self, stft=True, S=None, n_fft=None, hop_length=None,
                        norm=np.inf, n_octaves=7, tuning=None, seconds=4,
                        center=True, use_librosa=True, **kwargs):
<<<<<<< HEAD
        """Get the chroma of the audio file.

        Parameters
        ----------
        stft : bool
            Whether to calculate chroma using the short
            time fourier transform or constant-q. Default is True.
        S : np.ndarray
            Spectrogram output (to calculate from here), 
            rather than from audiofile. Only for STFT based method.
            Default is None.
        n_fft : int
            The window length [samples] of the STFT.
            Default 2048 [samples].
        hop_length : int
            Hop length (i.e. overlap) between the
            frames in the STFT analysis [samples].
            Default is 1024 [samples].
        norm : float or None
            Column-wise normalization. Default is np.inf.
        n_octaves : int
            The number of octaves to analyze.
            Only for constant-q method. Default is 7.
        tuning : float
            Deviation in cents from A440 tuning. Default is
            None. Can be used with both methods.
        seconds : int
            For extractor.chromagram(). The bin size
            for the spectrogram before calculating the chromagram.
        center : bool
            For extractor.chromagram(). Whether or not
            to center the spectrogram before calculating the chromagram.
            Default is True.
        librosa : bool
            Whether to use librosa's chromagram or
            extractor's chromagram. Default is True (librosa's).
        kwargs : the arguments for librosa.filter.chroma()

        Returns
        -------
        tmp

=======
        """
        Get the chroma of the audio file.
        :parameters:
            - stft : boolean. Whether to calculate chroma using the short
                time fourier transform or constant-q. Default is True.
            - S : np.ndarray. Spectrogram output (to calculate from here),
                rather than from audiofile. Only for STFT based method.
                Default is None.
            - n_fft : integer. The window length [samples] of the STFT.
                Default 2048 [samples].
            - hop_length : integer. Hop length (i.e. overlap) between the
                frames in the STFT analysis [samples].
                Default is 1024 [samples].
            - norm : float or None. Column-wise normalization. Default is
                np.inf.
            - n_octaves : integer. The number of octaves to analyze.
                Only for constant-q method. Default is 7.
            - tuning : Deviation in cents from A440 tuning. Default is
                None. Can be used with both methods.
            - seconds : integer. For extractor.chromagram(). The bin size
                for the spectrogram before calculating the chromagram.
            - center : boolean. For extractor.chromagram(). Whether or not
                to center the spectrogram before calculating the chromagram.
                Default is True.
            - librosa : boolean. Whether to use librosa's chromagram or
                extractor's chromagram. Default is True (librosa's).
            - kwargs : the arguments for librosa.filter.chroma()
>>>>>>> 9e177907
        """

        if n_fft is None:
            n_fft = self.n_fft
        if hop_length is None:
            hop_length = int(n_fft / 2)
        if stft:
            if use_librosa:
                chroma = \
                    librosa.feature.chroma_stft(y=self.audio, sr=self.sr, S=S,
                        norm=norm, n_fft=n_fft, hop_length=hop_length,
                        tuning=tuning, **kwargs)
            else:
                chroma = \
                    extractor.chromagram(y=self.audio, sr=self.sr, S=S,
                        norm=norm, n_fft=n_fft, hop_length=None,
                        seconds=seconds, tuning=None, center=center,
                        **kwargs)

        else:
            chroma = \
                librosa.feature.chroma_cqt(y=self.audio, sr=self.sr,
                hop_length=hop_length, tuning=tuning, n_octaves=n_octaves)
        self.insertFeature(chroma, 'chroma', hop_length, full=False)
        self.insertExtractionParameters('chroma',
                                        dict(hop_length=hop_length, n_fft=n_fft,
                                        librosa=use_librosa, stft=stft, cqt=not stft,
                                        norm=norm, tuning=tuning, decomposition=True,
                                        n_octaves_ifcqt=n_octaves))
        return chroma

    def tonalCentroid(self, chroma=None):
        """Get the tonal centroid feature.

        Parameters
        ----------
        chroma : chroma
            Normalized energy for each chroma bin at each frameself.
            Default is None or self.returnFeature('chroma') if it exists.
            
        Returns
        -------
        tmp

        """
        if (chroma is None) and self.featureExists('chroma'):
            chroma = self.returnFeature('chroma')
        tmp = \
            librosa.feature.tonnetz(y=self.audio, sr=self.sr, chroma=chroma)
        self.insertFeature(tmp, 'tonalCentroid', None, full=False)
        self.insertExtractionParameters('tonalCentroid',
                                        dict(librosa=True,
                                        decomposition=True))
        return tmp

    def tonality(self, n_fft=None, hop_length=None, profiles='gomez',
                    seconds=4, center=True, use_librosa=True, full=False):
        """Get the chroma of the audio file.

        Parameters
        ----------
        n_fft : int
            The window length [samples] for calculating
            the STFT. Default 2048 [samples].
        hop_length : int
            Hop length (i.e. overlap) between the
            frames in the STFT analysis [samples].
            Default is 1024 [samples].
        profiles : str
            Which key profile to use
            Profiles available:
            - Gomez, 2006; Krumhansl, Cognitive Foundations of Pitch;
            Temperley The Krumhansl-Schmuckler Key-Finding Algorithm
            Revisted; Temperley, MIREX; Wei Chai MIT PhD Thesis
        seconds : int
            For extractor.chromagram(). The bin size to
            bin the spectrogram frames with before calculating the chroma.
            Default is 4 seconds (rounded down to the nearest power of 2,
            ~ 3 seconds)
        center : bool
            For extractor.chromagram(). Whether or not to
            center the spectrogram before calculating the chromagram.
            Default is True.
        librosa : bool
            Whether to use librosa.chromagram() or
            extractor.chromagram(). Default is True.
        full : bool
            Whether or not to also return key strengths
            for the entire piece vs. just the windowed/time-series analysis
            of the audio.
            
        Returns
        -------
        tmp        

        """
        if n_fft is None:
            n_fft = self.n_fft
        if hop_length is None:
            hop_length = int(n_fft / 2)
        tmp = extractor.tonality(self.audio, self.sr, profiles=profiles,
                                n_fft=n_fft, hop_length=hop_length,
                                seconds=seconds, center=center,
                                use_librosa=use_librosa, full=full)
        encodedKey = encodeKey(tmp[0])
        encodedMode = encodeMode(tmp[1])
        self.insertFeature(np.array(encodedKey), 'keyTimeSeries', hop_length, full=False)
        self.insertFeature(np.array(encodedMode), 'modeTimeSeries', hop_length, full=False)
        self.insertExtractionParameters('keyTimeSeries',
                                        dict(hop_length=hop_length, n_fft=n_fft,
                                        seconds=seconds, profiles=profiles, librosa=False,
                                        center=center, decomposition=True))
        self.insertExtractionParameters('modeTimeSeries',
                                        dict(hop_length=hop_length, n_fft=n_fft,
                                        seconds=seconds, profiles=profiles, librosa=False,
                                        center=center, decomposition=True))
        if full:
            self.insertFeature(tmp[2], 'majorKS', hop_length, full=True)
            self.insertExtractionParameters('majorKS',
                                            dict(hop_length=hop_length, n_fft=n_fft,
                                            seconds=seconds, profiles=profiles, librosa=False,
                                            center=center, decomposition=False))
            self.insertFeature(tmp[3], 'minorKS', hop_length, full=True)
            self.insertExtractionParameters('minorKS',
                                            dict(hop_length=hop_length, n_fft=n_fft,
                                            seconds=seconds, profiles=profiles, librosa=False,
                                            center=center, decomposition=False))
            # going to disregard 'keys' for the time being
            # self.insertFeature(tmp[4], 'keys', hop_length, full=True)
        return tmp

    ### RHYTHMIC FEATURES ###
    def fluctuationPatterns(self, n_fft=None, hop_length=None, mel_count=36,
                        seconds=None, band_num=12, max_freq=10, center=True,
                        padAmt=0.25, Pampalk=True, terhardt=False):
        """Extract the fluctuation patterns feature.

        Parameters
        ----------
        n_fft : int
            The window length for the STFT [samples].
            For using with librosa. Default 2048 [samples].
        hop_length : int
            Hop length (i.e. overlap) between the
            frames for the STFT calculation [samples].
            Default is 2048 [samples] (i.e. no overlap).
        mel_count : int
            The number of mel frequency bands to
            consider in the STFT. Default is 36.
        seconds : int
            The segment length for taking the second
            FFT in calculating the fluctuation patterns. Default is TR.
        band_num : int
            The number of bands to merge the frequency
            bands in the STFT into for the second FFT. Default is 12.
        max_freq : int
            The maximum fluctuation frequency to
            consider. Default is 10 Hz.
        Pampalk : bool
            Whether or not to use Pampalk's method
            (i.e. hardcoded gaussian values) or to use the gaussian
            built in filter. Default is True.
        terhardt : bool
            Whether or not to use terhardt's perception
            model weights. Default is False.
            
        Returns
        -------
        tmp        
        """

        if n_fft is None:
            n_fft = self.n_fft # Originally default was 512
        if hop_length is None:
            hop_length = self.n_fft # Default is no overlap
        if seconds is None:
            seconds = self.TR
        tmp = \
                extractor.fluctuationPatterns(self.audio, sr=self.sr,
                                    n_fft=n_fft, hop_length=hop_length,
                                    mel_count=mel_count, seconds=seconds,
                                    band_num=band_num, max_freq=max_freq,
                                    center=center, padAmt=padAmt,
                                    Pampalk=Pampalk, terhardt=terhardt)
        # save and return transpose because that puts time along the x axis
        self.insertFeature(tmp.T, 'FP', hop_length, full=False)
        self.insertExtractionParameters('FP',
                                        dict(hop_length=hop_length, n_fft=n_fft,
                                        mel_count=mel_count, seconds=seconds,
                                        band_num=band_num, max_freq=max_freq,
                                        center=center, padAmt=padAmt,
                                        Pampalk=Pampalk, terhardt=terhardt,
                                        decomposition=True, librosa=False))
        return tmp.T

    def fluctuationFocus(self, n_fft=None, hop_length=None, mel_count=36,
                        seconds=None, band_num=12, max_freq=10, Pampalk=True,
                            terhardt=False, decomposition=True):
        """ Calculate the fluctuation focus of the fluction patterns of the song.

            Can be done with or without having called self.fluctuationPatterns()
            first. Parameters same as self.fluctuationPatterns().

        Parameters
        ----------
        n_fft : int
            The window length for the STFT [samples].
            For using with librosa. Default 2048 [samples].
        hop_length : int
            Hop length (i.e. overlap) between the
            frames for the STFT calculation [samples].
            Default is 2048 [samples] (i.e. no overlap).
        mel_count : int
            The number of mel frequency bands to
            consider in the STFT. Default is 36.
        seconds : int
            The segment length for taking the second
            FFT in calculating the fluctuation patterns. Default is TR.
        band_num : int
            The number of bands to merge the frequency
            bands in the STFT into for the second FFT. Default is 12.
        max_freq : int
            The maximum fluctuation frequency to
            consider. Default is 10 Hz.
        Pampalk : bool
            Whether or not to use Pampalk's method
            (i.e. hardcoded gaussian values) or to use the gaussian
            built in filter. Default is True.
        terhardt : bool
            Whether or not to use terhardt's perception
            model weights. Default is False.
        decompositon: bool
            
        Returns
        -------
        tmp        

        """
        if n_fft is None:
            n_fft = self.n_fft # Originally default was 512
        if hop_length is None:
            hop_length = self.n_fft # Default is no overlap
        if seconds is None:
            seconds = self.TR
        if self.featureExists('FP'):
            fp = self.returnFeature('FP')
            # take tranpose of fp b/c calculations require time along y-axis
            tmp = extractor.fluctuationFocus(all_fp=fp.T,
                    seconds=seconds, n_fft=n_fft, hop_length=hop_length,
                    decomposition=decomposition)
        else:
            tmp = extractor.fluctuationFocus(self.audio, self.sr,
                        hop_length=hop_length, mel_count=mel_count,
                        seconds=seconds, band_num=band_num, max_freq=max_freq,
                        Pampalk=Pampalk, terhardt=terhardt,
                        decomposition=decomposition)
        self.insertFeature(tmp, 'FPfocus', hop_length, full=not decomposition)
        self.insertExtractionParameters('FPfocus',
                                        dict(hop_length=hop_length,
                                        n_fft=n_fft, seconds=seconds, decomposition=decomposition,
                                        librosa=False))
        return tmp

    def fluctuationCentroid(self, all_fp=None, n_fft=None,
                        hop_length=None, mel_count=36, seconds=None, band_num=12,
                        max_freq=10, Pampalk=True, terhardt=False,
                        decomposition=True):
        """Calculate the fluctuation centroid of the fluction patterns of the song.
            
            Can be done with or without having called self.fluctuationPatterns()
            first. Parameters same as self.fluctuationPatterns().

        Parameters
        ----------
        n_fft : int
            The window length for the STFT [samples].
            For using with librosa. Default 2048 [samples].
        hop_length : int
            Hop length (i.e. overlap) between the
            frames for the STFT calculation [samples].
            Default is 2048 [samples] (i.e. no overlap).
        mel_count : int
            The number of mel frequency bands to
            consider in the STFT. Default is 36.
        seconds : int
            The segment length for taking the second
            FFT in calculating the fluctuation patterns. Default is TR.
        band_num : int
            The number of bands to merge the frequency
            bands in the STFT into for the second FFT. Default is 12.
        max_freq : int
            The maximum fluctuation frequency to
            consider. Default is 10 Hz.
        Pampalk : bool
            Whether or not to use Pampalk's method
            (i.e. hardcoded gaussian values) or to use the gaussian
            built in filter. Default is True.
        terhardt : bool
            Whether or not to use terhardt's perception
            model weights. Default is False.
        decompositon: bool
            
        Returns
        -------
        tmp        
            
        """
        if n_fft is None:
            # Originally default was 512, TODO: check if accurate
            n_fft = self.n_fft
        if hop_length is None:
            hop_length = self.n_fft # Default is no overlap
        if seconds is None:
            seconds = self.TR
        if self.featureExists('FP'):
            fp = self.returnFeature('FP')
            # calculations require time along the y axis, take transpose
            tmp = extractor.fluctuationCentroid(all_fp=fp.T,
                        seconds=seconds, n_fft=n_fft, hop_length=hop_length,
                        decomposition=decomposition)
        else:
            tmp = extractor.fluctuationCentroid(y=self.audio, sr=self.sr,
                        n_fft=n_fft, hop_length=hop_length, mel_count=mel_count,
                        seconds=seconds, band_num=band_num, max_freq=max_freq,
                        Pampalk=Pampalk, terhardt=terhardt,
                        decomposition=decomposition)
        self.insertFeature(tmp, 'FPcentroid', hop_length, full=not decomposition)
        self.insertExtractionParameters('FPcentroid',
                                        dict(hop_length=hop_length,
                                        n_fft=n_fft, seconds=seconds, librosa=False,
                                        decomposition=decomposition))
        return tmp

    def fluctuationEntropy(self, all_fp=None, n_fft=None,
                    hop_length=None, mel_count=36, seconds=None, band_num=12,
                    max_freq=10, Pampalk=True, terhardt=False,
                    decomposition=True):
        """ Calculate the fluctuation entropy of the fluction patterns of the song.
            
            Can be done with or without having called self.fluctuationPatterns()
            first. Parameters same as self.fluctuationPatterns().

        Parameters
        ----------
        n_fft : int
            The window length for the STFT [samples].
            For using with librosa. Default 2048 [samples].
        hop_length : int
            Hop length (i.e. overlap) between the
            frames for the STFT calculation [samples].
            Default is 2048 [samples] (i.e. no overlap).
        mel_count : int
            The number of mel frequency bands to
            consider in the STFT. Default is 36.
        seconds : int
            The segment length for taking the second
            FFT in calculating the fluctuation patterns. Default is TR.
        band_num : int
            The number of bands to merge the frequency
            bands in the STFT into for the second FFT. Default is 12.
        max_freq : int
            The maximum fluctuation frequency to
            consider. Default is 10 Hz.
        Pampalk : bool
            Whether or not to use Pampalk's method
            (i.e. hardcoded gaussian values) or to use the gaussian
            built in filter. Default is True.
        terhardt : bool
            Whether or not to use terhardt's perception
            model weights. Default is False.
        decompositon: bool
            
        Returns
        -------
        tmp        

        """
        if n_fft is None:
            # Originally default was 512, TODO: check if accurate
            n_fft = self.n_fft
        if hop_length is None:
            hop_length = self.n_fft # Default is no overlap
        if seconds is None:
            seconds = self.TR
        if self.featureExists('FP'):
            fp = self.returnFeature('FP')
            # calculations require time along the y axis, take transpose
            tmp = extractor.fluctuationEntropy(all_fp=fp.T,
                        seconds=seconds, n_fft=n_fft, hop_length=hop_length,
                        decomposition=decomposition)
        else:
            tmp = extractor.fluctuationEntropy(y=self.audio, sr=self.sr,
                        n_fft=n_fft, hop_length=hop_length, mel_count=mel_count,
                        seconds=seconds, band_num=band_num, max_freq=max_freq,
                        Pampalk=Pampalk, terhardt=terhardt,
                        decomposition=decomposition)
        self.insertFeature(tmp, 'FPentropy', hop_length, full=not decomposition)
        self.insertExtractionParameters('FPentropy',
                                        dict(hop_length=hop_length, n_fft=n_fft,
                                        seconds=seconds, librosa=False,
                                        decomposition=decomposition))
        return tmp

    def MPS(self):
        pass<|MERGE_RESOLUTION|>--- conflicted
+++ resolved
@@ -1,14 +1,9 @@
 from __future__ import division
 import librosa
 import numpy as np
-<<<<<<< HEAD
 import music_feats
 from music_feats.features import extractor
 from music_feats.utils import *
-=======
-from music_feats.features import extractor
-from music_feats.features.util.utils import *
->>>>>>> 9e177907
 
 __all__ = ['Features']
 
@@ -168,7 +163,6 @@
     def insertExtractionParameters(self, feature, params):
         """
         Inserts the set of extraction parameters used for this feature into the
-<<<<<<< HEAD
         featureParams dictionary 
         
         Parameters
@@ -178,13 +172,6 @@
             we are inserting.
         params: dctionary 
             each extraction parameter should be treated as a
-=======
-        featureParams dictionary
-            :parameters:
-                - feature : string. The feature whose extraction parameters
-                                    we are inserting.
-                - kwargs: each extraction parameter should be treated as a
->>>>>>> 9e177907
                           parameter of the function.
         
         Examples
@@ -194,11 +181,7 @@
         """
         params['sr'] = self.sr
         params['audio_len_samples'] = len(self.audio)
-<<<<<<< HEAD
-        self.featureParams[feature] = params    
-=======
-        self.featureParams[feature] = params
->>>>>>> 9e177907
+        self.featureParams[feature] = params  
 
     ### LOUDNESS FEATURES ###
     def rms(self, use_librosa=False, decomposition=True, hop_length=None,
@@ -255,11 +238,6 @@
 
         self.all_features['temporalEnv'] = \
                             extractor.temporalEnvelope(self.audio)
-<<<<<<< HEAD
-        
-=======
-
->>>>>>> 9e177907
         self.insertExtractionParameters('temporalEnv', dict(librosa=False))
         return self.all_features['temporalEnv']
 
@@ -352,15 +330,9 @@
             self.insertFeature(tmp, 'ZCR', hop_length, full=not decomposition)
             self.insertExtractionParameters('ZCR',
                                             dict(hop_length=hop_length,
-<<<<<<< HEAD
                                             decomposition=decomposition, 
                                             n_fft=n_fft, per=p, direction=d,
                                             pad=self.pad, librosa=use_librosa))
-=======
-											decomposition=decomposition,
-											n_fft=n_fft, per=p, direction=d,
-											pad=self.pad, librosa=use_librosa))
->>>>>>> 9e177907
         return tmp
 
     # SPECTRAL FEATURES #
@@ -639,7 +611,6 @@
         return tmp
 
     def stft(self, dB=True, n_fft=None, hop_length=None):
-<<<<<<< HEAD
         """Get the STFT of the audio file.
 
         Parameters
@@ -650,18 +621,6 @@
             The window length [samples]. For using with librosa. Default 2048 [samples]. 
         hop_length : int
             The amount of overlap between windows in [samples]. Default is half overlap.
-=======
-        """
-        Get the STFT of the audio file.
-        :parameters:
-            - dB : boolean. Whether or not to output power spectrogram.
-                Default is True.
-            - n_fft : integer. The window length [samples]. For using with
-                librosa. Default 2048 [samples].
-            - hop_length : integer. The amount of overlap between windows.
-                in [samples]. Default is half overlap.
-        """
->>>>>>> 9e177907
 
         Returns
         -------
@@ -723,16 +682,11 @@
                                         bins_per_octave=bins_per_octave, fmin=fmin, librosa=True,
                                         decomposition=True, use_han=use_han))
         return CQTlog
-<<<<<<< HEAD
-                
-=======
-
->>>>>>> 9e177907
+
     ### TONAL FEATURES ###
     def chromagram(self, stft=True, S=None, n_fft=None, hop_length=None,
                         norm=np.inf, n_octaves=7, tuning=None, seconds=4,
                         center=True, use_librosa=True, **kwargs):
-<<<<<<< HEAD
         """Get the chroma of the audio file.
 
         Parameters
@@ -775,37 +729,7 @@
         -------
         tmp
 
-=======
-        """
-        Get the chroma of the audio file.
-        :parameters:
-            - stft : boolean. Whether to calculate chroma using the short
-                time fourier transform or constant-q. Default is True.
-            - S : np.ndarray. Spectrogram output (to calculate from here),
-                rather than from audiofile. Only for STFT based method.
-                Default is None.
-            - n_fft : integer. The window length [samples] of the STFT.
-                Default 2048 [samples].
-            - hop_length : integer. Hop length (i.e. overlap) between the
-                frames in the STFT analysis [samples].
-                Default is 1024 [samples].
-            - norm : float or None. Column-wise normalization. Default is
-                np.inf.
-            - n_octaves : integer. The number of octaves to analyze.
-                Only for constant-q method. Default is 7.
-            - tuning : Deviation in cents from A440 tuning. Default is
-                None. Can be used with both methods.
-            - seconds : integer. For extractor.chromagram(). The bin size
-                for the spectrogram before calculating the chromagram.
-            - center : boolean. For extractor.chromagram(). Whether or not
-                to center the spectrogram before calculating the chromagram.
-                Default is True.
-            - librosa : boolean. Whether to use librosa's chromagram or
-                extractor's chromagram. Default is True (librosa's).
-            - kwargs : the arguments for librosa.filter.chroma()
->>>>>>> 9e177907
-        """
-
+        """
         if n_fft is None:
             n_fft = self.n_fft
         if hop_length is None:
