from __future__ import division
from music_feats.features import extractor
from music_feats.features import tonotopyExtractor
import numpy as np
import scipy as sp
import numpy.testing as npt
import librosa, math

import os
from os.path import join as pjoin

sr = 44100
n_fft = 2048

percentError = 0.1 # percentage error within MIR value

test_data_path = pjoin(os.path.dirname(__file__), 'data')

<<<<<<< HEAD
# load beethoven test file
beet, sr = librosa.load(pjoin(test_data_path,
                     'Beethoven_Op031No2-03_002_20090916-SMD.mp3'), sr=sr)
# load test.wav file
# pure tone 100Hz (pretty sure, but based off of after the fact calculations)
#test, sr = librosa.load(pjoin(test_data_path,
#                      'test.wav'), sr=sr)

# load test_1000,350,350,0,1000.wav
# alternating tones of [1000, 350, 350, 0, 1000] Hz
#test_alt, sr = librosa.load(pjoin(test_data_path,
#                        'test_1000,350,350,0,1000.wav'), sr=sr)

=======
>>>>>>> e1322edb
# Toy signal: Sampled at 1000 Hz that is composed of a f=6 Hz, f=10 Hz, f=13
# Hz components.
t = np.linspace(0, 1, 1000)
signal = np.sin(2*np.pi*t*6) + np.sin(2*np.pi*t*10) + np.sin(2*np.pi*t*13)

# Toy signal2: Sampled at 50 Hz composed of 1Hz and 10 Hz with added, 3 second
fs = 50.                        # Sampling rate (Hz)
f = 1.                          # Base signal frequency (Hz)
t = np.arange(0.0, 3.0, 1/fs)   # Alternative: np.linspace(0., 3.0, len(y))
signal2 = np.sin(2*np.pi*f*t) + np.sin(2*np.pi*10*f*t)

# Toy signal3: Sampled at 44100 Hz composed of 1Hz, 10 seconds
fs = 44100.                        # Sampling rate (Hz)
f = 1.                          # Base signal frequency (Hz)
t = np.arange(0.0, 7.0, 1/fs)
signal3 = np.sin(2*np.pi*f*t)

# NOTE: librosa v. 1.6.1 used

class TestRMS:

    def test_constant(self):
        npt.assert_equal(extractor.rms(np.ones(10**6),
                                          decomposition=False), 1)

<<<<<<< HEAD
    def test_simple_array(self):
        val = extractor.rms(np.array([1, 2, 3, 4, 5]), deco
            mposition=False)
        npt.assert_equal(val, 3.3166247903554)

    def test_againstMIR_beethoven(self):
        val = extractor.rms(beet, decomposition=False)
        npt.assert_almost_equal(val, 0.073394, decimal=4,
                err_msg='Returned value not within 4 decimal places of MIR output')

    # def test_againstMIR_test(self):
    #     val = extractor.rms(test, decomposition=False)
    #     npt.assert_almost_equal(val, 0.70711, decimal=4,
    #             err_msg='Returned value not within 4 decimal places of MIR output')

    def test_againstMIR_testalt(self):
        val = extractor.rms(test_alt, decomposition=False)
        npt.assert_almost_equal(val, 0.61381, decimal=4,
                err_msg='Returned value not within 4 decimal places of MIR output')

    def test_againstLIBROSA_beethoven(self):
        my_val = extractor.rms(beet, n_fft=n_fft, sr=sr, decomposition=True)
        lib_val = librosa.feature.rmse(y=beet, n_fft=n_fft, hop_length=n_fft/2)
        corr = calculateZcorr(my_val, retrieveLibrosaValue(lib_val))
        assert corr >= 0.95 # assert 95% correlation b/w zscores

    # def test_againstLIBROSA_test(self):
    #     my_val = extractor.rms(test, n_fft=n_fft, sr=sr, decomposition=True)
    #     lib_val = librosa.feature.rmse(y=test, n_fft=n_fft, hop_length=n_fft/2)
    #     corr = calculateZcorr(my_val, retrieveLibrosaValue(lib_val))
    #     assert corr >= 0.95 # assert 95% correlation b/w zscores
=======
    def test_sawtooth(self):
        val = extractor.rms(np.linspace(0, 1, 10**6), decomposition=False)
        npt.assert_approx_equal(val, 1/np.sqrt(3), significant=4)
>>>>>>> e1322edb

    def test_sine(self):
        val = extractor.rms(np.sin(np.linspace(0, 2*np.pi, 10**6)), decomposition=False)
        npt.assert_approx_equal(val, 1/np.sqrt(2), significant=4)

    def test_sines(self):
        val = extractor.rms(np.sin(np.linspace(0, 10*np.pi, 10**6)), win_length=10**5/sr, hop_length=10**5/sr/5, decomposition=True)
        npt.assert_allclose(val, 1/np.sqrt(2)*np.ones(46), 1e-4)

class TestZCR:

    def test_ones(self):
        a = np.ones(10)
        npt.assert_equal(extractor.zcr(a, decomposition=False), 0.0)

    def test_ones_and_minusones_sample_both(self):
        a = np.ones(10)
        a[1::2] = -1
        npt.assert_equal(extractor.zcr(a, p='sample', d='both',
                                          decomposition=False), 0.9)

    def test_ones_and_minusones_second_both(self):
        a = np.ones(10)
        a[1::2] = -1
        npt.assert_equal(extractor.zcr(a, sr=2, d='both',
                                          decomposition=False), 0.9 * 2)

    def test_ones_and_minusones_second_one(self):
        a = np.ones(10)
        a[1::2] = -1
        sr = 22050
        npt.assert_equal(extractor.zcr(a, sr=sr, decomposition=False),
                         0.9 * sr / 2)

    def test_ones_and_minusones_sample_one(self):
        a = np.ones(10)
        a[1::2] = -1
        npt.assert_equal(extractor.zcr(a, p='sample', decomposition=False),
                         0.9 / 2)

    def test_againstMIR_beethoven(self):
        val = extractor.zcr(beet, decomposition=False)
        MIRVAL = 632.3395
        # within percent error of the MIR value
        assert np.abs(val-MIRVAL) <= percentError * MIRVAL

    def test_againstMIR_beethoven_sample_both(self):
        val = extractor.zcr(beet, sr, p='sample', d='both',
                                          decomposition=False)
        MIRVAL = 0.028678
        assert np.abs(val-MIRVAL) <= percentError * MIRVAL

    # def test_againstMIR_test(self):
    #     val = extractor.zcr(test, decomposition=False)
    #     MIRVAL = 99.93
    #     assert np.abs(val-MIRVAL) <= percentError * MIRVAL

    # def test_againstMIR_test_sample_both(self):
    #     val = extractor.zcr(test, p='sample', d='both', decomposition=False)
    #     MIRVAL = 0.0045
    #     assert np.abs(val-MIRVAL) <= percentError * MIRVAL

    def test_againstMIR_testalt(self):
        val = extractor.zcr(test_alt, decomposition=False)
        MIRVAL = 536
        assert np.abs(val-MIRVAL) <= percentError * MIRVAL

    def test_againstMIR_testalt_sample_both(self):
        val = extractor.zcr(test_alt, p='sample', d='both', decomposition=False)
        MIRVAL = 0.0243
        assert np.abs(val-MIRVAL) <= percentError * MIRVAL

    def test_againstLIBROSA_beethoven(self):
        my_val = extractor.zcr(beet, n_fft=n_fft, sr=sr, decomposition=True)
        lib_val = librosa.feature.zero_crossing_rate(y=beet,
                frame_length=n_fft, hop_length=n_fft/2)
        corr = calculateZcorr(my_val, retrieveLibrosaValue(lib_val))
        assert corr >= 0.95 # assert 95% correlation b/w zscores

    # def test_againstLIBROSA_test(self):
    #     my_val = extractor.zcr(test, n_fft=n_fft, sr=sr, decomposition=True)
    #     lib_val = librosa.feature.zero_crossing_rate(y=test,
    #             frame_length=n_fft, hop_length=n_fft/2)
    #     corr = calculateZcorr(my_val, retrieveLibrosaValue(lib_val))
    #     assert corr >= 0.95 # assert 95% correlation b/w zscores

    def test_againstLIBROSA_testalt(self):
        my_val = extractor.zcr(test_alt, n_fft=n_fft, sr=sr, decomposition=True)
        lib_val = librosa.feature.zero_crossing_rate(y=test_alt,
                frame_length=n_fft, hop_length=n_fft/2)
        corr = calculateZcorr(my_val, retrieveLibrosaValue(lib_val))
        assert corr >= 0.95 # assert 95% correlation b/w zscores

    def test_againstLIBROSA_testToySig3Pure(self):
        my_val = extractor.zcr(signal3, n_fft=n_fft, sr=sr, decomposition=True)
        lib_val = librosa.feature.zero_crossing_rate(y=signal3,
                frame_length=n_fft, hop_length=n_fft/2)
        corr = calculateZcorr(my_val, retrieveLibrosaValue(lib_val))
        assert corr >= 0.95 # assert 95% correlation b/w zscores

class TestSpectralCentroid:

    def test_againstMIR_beethoven(self):
        val = extractor.spectralCentroid(beet, sr,
                         decomposition=False)
        MIRVAL = 1067.1637
        assert np.abs(val-MIRVAL) <= percentError * MIRVAL

    # def test_againstMIR_test(self):
    #     val = extractor.spectralCentroid(test, sr,
    #                      decomposition=False)
    #     MIRVAL = 112.3587
    #     assert np.abs(val-MIRVAL) <= percentError * MIRVAL

    def test_againstMIR_test_alt(self):
        val = extractor.spectralCentroid(test_alt, sr,
                         decomposition=False)
        MIRVAL = 666.6773
        assert np.abs(val-MIRVAL) <= percentError * MIRVAL

    def test_againstLIBROSA_beethoven(self):
        my_val = extractor.spectralCentroid(beet, n_fft=n_fft, sr=sr, decomposition=True)
        lib_val = librosa.feature.spectral_centroid(y=beet, n_fft=n_fft, hop_length=n_fft/2)
        corr = calculateZcorr(my_val, retrieveLibrosaValue(lib_val))
        assert corr >= 0.95 # assert 95% correlation b/w zscores

    # def test_againstLIBROSA_test(self):
    #     my_val = extractor.spectralCentroid(test, n_fft=n_fft, sr=sr, decomposition=True)
    #     lib_val = librosa.feature.spectral_centroid(y=test, n_fft=n_fft, hop_length=n_fft/2)
    #     corr = calculateZcorr(my_val, retrieveLibrosaValue(lib_val))
    #     assert corr >= 0.95 # assert 95% correlation b/w zscores

    def test_againstLIBROSA_test_alt(self):
        my_val = extractor.spectralCentroid(test_alt, n_fft=n_fft, sr=sr, decomposition=True)
        lib_val = librosa.feature.spectral_centroid(y=test_alt, n_fft=n_fft, hop_length=n_fft/2)
        corr = calculateZcorr(my_val, retrieveLibrosaValue(lib_val))
        assert corr >= 0.95 # assert 95% correlation b/w zscores

    def test_againstLIBROSA_testToySig3Pure(self):
        my_val = extractor.spectralCentroid(signal3, n_fft=n_fft, sr=sr, decomposition=True)
        lib_val = librosa.feature.spectral_centroid(y=signal3, n_fft=n_fft, hop_length=n_fft/2)
        corr = calculateZcorr(my_val, retrieveLibrosaValue(lib_val))
        assert corr >= 0.95 # assert 95% correlation b/w zscores

class TestSpectralSpread:

    def test_againstMIR_beethoven(self):
        val = extractor.spectralSpread(beet, sr, decomposition=False)
        MIRVAL = 1359.8841
        assert np.abs(val-MIRVAL) <= 0.15 * MIRVAL

    # def test_againstMIR_test(self):
    #     val = extractor.spectralSpread(test, sr, decomposition=False)
    #     MIRVAL = 282.3409
    #     assert np.abs(val-MIRVAL) <= 0.15 * MIRVAL

    def test_againstMIR_test_alt(self):
        val = extractor.spectralSpread(test_alt, sr, decomposition=False)
        MIRVAL = 376.773
        assert np.abs(val-MIRVAL) <= 0.15 * MIRVAL

    def test_againstLIBROSA_beethoven(self):
        my_val = extractor.spectralSpread(beet, n_fft=n_fft, sr=sr, decomposition=True)
        lib_val = librosa.feature.spectral_bandwidth(y=beet, n_fft=n_fft, hop_length=n_fft/2)
        corr = calculateZcorr(my_val, retrieveLibrosaValue(lib_val))
        assert corr >= 0.95 # assert 95% correlation b/w zscores

    # def test_againstLIBROSA_test(self):
    #     my_val = extractor.spectralSpread(test, n_fft=n_fft, sr=sr, decomposition=True)
    #     lib_val = librosa.feature.spectral_bandwidth(y=test, n_fft=n_fft, hop_length=n_fft/2)
    #     corr = calculateZcorr(my_val, retrieveLibrosaValue(lib_val))
    #     assert corr >= 0.95 # assert 95% correlation b/w zscores

    def test_againstLIBROSA_test_alt(self):
        my_val = extractor.spectralSpread(test_alt, n_fft=n_fft, sr=sr, decomposition=True)
        lib_val = librosa.feature.spectral_bandwidth(y=test_alt, n_fft=n_fft, hop_length=n_fft/2)
        corr = calculateZcorr(my_val, retrieveLibrosaValue(lib_val))
        assert corr >= 0.95 # assert 95% correlation b/w zscores

    def test_againstLIBROSA_testToySig3Pure(self):
        my_val = extractor.spectralSpread(signal3, n_fft=n_fft, sr=sr, decomposition=True)
        lib_val = librosa.feature.spectral_bandwidth(y=signal3, n_fft=n_fft, hop_length=n_fft/2)
        corr = calculateZcorr(my_val, retrieveLibrosaValue(lib_val))
        assert corr >= 0.95 # assert 95% correlation b/w zscores


class TestSpectralFlatness:

    def test_againstMIR_beethoven(self):
        val = extractor.spectralFlatness(beet, sr, decomposition=False)
        MIRVAL = 0.024353
        assert np.abs(val-MIRVAL) <= 0.15 * MIRVAL
        # npt.assert_approx_equal(val, 0.024353, significant=1,
        #     err_msg='Not equal up to one significant figure.')

    # def test_againstMIR_test(self):
    #     val = extractor.spectralFlatness(test, sr, decomposition=False)
    #     MIRVAL = 0.00095308
    #     assert np.abs(val-MIRVAL) <= 0.15 * MIRVAL

    def test_againstMIR_test_alt(self):
        val = extractor.spectralFlatness(test_alt, sr, decomposition=False)
        MIRVAL = 4.0096e-05
        assert np.abs(val-MIRVAL) <= 0.15 * MIRVAL

class TestTonotopyLabelExtractor:

	#TODO: complete this test
    def test_tonotopyExtractor(self):
        pass
        #val = tonotopyExtractor.

####### UTIL FUNCTIONS #######
def calculateZcorr(x, y):
    """Returns the correlation coefficient between two arrays."""
    # convert all nans to a number before calculating the zscore
    xz = sp.stats.mstats.zscore(np.nan_to_num(x))
    yz = sp.stats.mstats.zscore(np.nan_to_num(y))
    coeffvals = np.corrcoef(xz, yz)
    return coeffvals[0,1]

def retrieveLibrosaValue(libval):
    """Function basically exists for abstraction purposes. To
    retrieve the actual array value from what librosa spits out."""
    # currently it returns values as an array with the first element as value
    return libval[0]<|MERGE_RESOLUTION|>--- conflicted
+++ resolved
@@ -16,7 +16,6 @@
 
 test_data_path = pjoin(os.path.dirname(__file__), 'data')
 
-<<<<<<< HEAD
 # load beethoven test file
 beet, sr = librosa.load(pjoin(test_data_path,
                      'Beethoven_Op031No2-03_002_20090916-SMD.mp3'), sr=sr)
@@ -30,8 +29,6 @@
 #test_alt, sr = librosa.load(pjoin(test_data_path,
 #                        'test_1000,350,350,0,1000.wav'), sr=sr)
 
-=======
->>>>>>> e1322edb
 # Toy signal: Sampled at 1000 Hz that is composed of a f=6 Hz, f=10 Hz, f=13
 # Hz components.
 t = np.linspace(0, 1, 1000)
@@ -57,7 +54,6 @@
         npt.assert_equal(extractor.rms(np.ones(10**6),
                                           decomposition=False), 1)
 
-<<<<<<< HEAD
     def test_simple_array(self):
         val = extractor.rms(np.array([1, 2, 3, 4, 5]), deco
             mposition=False)
@@ -89,11 +85,6 @@
     #     lib_val = librosa.feature.rmse(y=test, n_fft=n_fft, hop_length=n_fft/2)
     #     corr = calculateZcorr(my_val, retrieveLibrosaValue(lib_val))
     #     assert corr >= 0.95 # assert 95% correlation b/w zscores
-=======
-    def test_sawtooth(self):
-        val = extractor.rms(np.linspace(0, 1, 10**6), decomposition=False)
-        npt.assert_approx_equal(val, 1/np.sqrt(3), significant=4)
->>>>>>> e1322edb
 
     def test_sine(self):
         val = extractor.rms(np.sin(np.linspace(0, 2*np.pi, 10**6)), decomposition=False)
