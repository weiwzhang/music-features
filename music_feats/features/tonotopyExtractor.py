--- conflicted
+++ resolved
@@ -7,7 +7,6 @@
 def tonotopy_labels(fname, fpath='/auto/k8/loganesian/stimuli/tonotopy/uncalibrated_wavs', numF=10):
 	"""
 	Use the labels generated when creating the tonotopy stimuli to create a binary feature matrix.
-<<<<<<< HEAD
     
     Parameters
     ----------
@@ -19,15 +18,6 @@
 	Returns
     -------
 	data_matrix : np.ndarray. [shape=(n, numF)] Binary matrix denoting which
-=======
-		:parameters:
-            - fname : the name of the stimulus of which you wish to load the labels.
-			- fpath : the path where the tonotopy files are saved.
-				Default : '/auto/k8/loganesian/stimuli/tonotopy/uncalibrated_wavs'
-			- numF : the number of tonal centers used in the tonotopy experiment.
-		:returns:
-			- data_matrix : np.ndarray. [shape=(n, numF)] Binary matrix denoting which
->>>>>>> 9e177907
 					 	    frequency center correponds to which sample.
 	labels : np.ndarray. [shape=(n,)] The actual labels for the sound file.
 	freqs : np.ndarray. [shape=(numF,)] The center frequencies used for the localizer.
